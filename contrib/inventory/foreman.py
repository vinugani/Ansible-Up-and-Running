--- conflicted
+++ resolved
@@ -310,11 +310,7 @@
                     if 'hosts' in self.inventory[safe_key].keys():
                         self.inventory[safe_key]['hosts'].append(dns_name)
                     else:
-<<<<<<< HEAD
                         self.inventory[safe_key]['hosts'] = [dns_name]
-=======
-                        self.inventory[safe_key]['hosts']=[dns_name]
->>>>>>> 77f7b335
                 if hgid:
                     parentid = self.hostgroups[hgid].get('parent_id')
                     if parentid:
@@ -336,17 +332,10 @@
                 if val:
                     safe_key = self.to_safe('%s%s_%s' % (self.group_prefix, group, val.lower()))
                     if 'hosts' in self.inventory[safe_key].keys():
-<<<<<<< HEAD
                         self.inventory[safe_key]['hosts'].append(dns_name)
                     else:
                         self.inventory[safe_key] = {'hosts': []}
 
-=======
-                      self.inventory[safe_key]['hosts'].append(dns_name)
-                    else:
-                      self.inventory[safe_key]={'hosts':[]}
-    
->>>>>>> 77f7b335
                 # Create ansible groups for environment, location and organization
                 for group in ['environment', 'location', 'organization']:
                     val = host.get('%s_name' % group)
@@ -391,11 +380,7 @@
             if 'hosts' in self.inventory['all'].keys():
                 self.inventory['all']['hosts'].append(dns_name)
             else:
-<<<<<<< HEAD
                 self.inventory['all']['hosts'] = [dns_name]
-=======
-                self.inventory['all']['hosts']=[dns_name]
->>>>>>> 77f7b335
 
         self._write_cache()
 

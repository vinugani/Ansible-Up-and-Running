# (c) 2012, Jan-Piet Mens <jpmens(at)gmail.com>
<<<<<<< HEAD
# (m) 2017, Juan Manuel Parrilla <jparrill@redhat.com>
#
# This file is part of Ansible
#
# Ansible is free software: you can redistribute it and/or modify
# it under the terms of the GNU General Public License as published by
# the Free Software Foundation, either version 3 of the License, or
# (at your option) any later version.
#
# Ansible is distributed in the hope that it will be useful,
# but WITHOUT ANY WARRANTY; without even the implied warranty of
# MERCHANTABILITY or FITNESS FOR A PARTICULAR PURPOSE.  See the
# GNU General Public License for more details.
#
# You should have received a copy of the GNU General Public License
# along with Ansible.  If not, see <http://www.gnu.org/licenses/>.
'''
DOCUMENTATION:
    author:
        - Jan-Piet Mens (@jpmens)
    lookup: redis_kv
    version_added: "1.9"
    short_description: get info from redis key-value
    description:
        - Retrieves data from an Redis server
    options:
        _key:
            description:
                - The list of keys to lookup on the Redis server
            type: list, string
            element_type: string
            required: True
        _url:
            description:
                - Redis server to connect to
            default: '127.0.0.1'
            env_vars:
                - name: ANSIBLE_REDIS_URL
        _port:
            description:
                - Destination port of Redis server
            default: '6379'
            env_vars:
                - name: ANSIBLE_REDIS_PORT
EXAMPLES:
    All this examples will need a running Redis server and those keys
    fullfilled

    - name: '[CFG MGMT] Recover the file status from storage'
      set_fact:
        redis_multi_var: "{{ lookup('redis_kv', 'key1', 'key2', 'key3') }}"
        redis_array: "{{ lookup('redis_kv', files) }}"

    - name: 'Debug Key by Key'
      debug: var=redis_multi_var

    - name: 'Debug an Array of keys'
      debug: var=redis_array

RETURN:
    _list:
        description:
            - a value associated with input key
        type: strings
'''
=======
# (c) 2017 Ansible Project
# GNU General Public License v3.0+ (see COPYING or https://www.gnu.org/licenses/gpl-3.0.txt)
>>>>>>> 53940670
from __future__ import (absolute_import, division, print_function)
__metaclass__ = type

DOCUMENTATION = """
    lookup: redis_kv
    author: Jan-Piet Mens <jpmens(at)gmail.com>
    version_added: "0.9"
    short_description: fetch data from Redis
    description:
      - this looup returns a list of items given to it, if any of the top level items is also a list it will flatten it, but it will not recurse
    requirements:
      - redis (python library https://github.com/andymccurdy/redis-py/)
    options:
      _terms:
        description: Two element comma separated strings composed of url of the Redis server and key to query
        options:
          _url:
            description: location of redis host in url format
            default: 'redis://localhost:6379'
          _key:
            description: key to query
            required: True
"""

EXAMPLES = """
- name: query redis for somekey
  debug: msg="{{ lookup('redis_kv', 'redis://localhost:6379,somekey') }} is value in Redis for somekey"
"""

RETURN = """
_raw:
  description: values stored in Redis
"""
import os
from ansible.errors import AnsibleError
from ansible.plugins.lookup import LookupBase

try:
    import redis
<<<<<<< HEAD
=======
    HAVE_REDIS = True
>>>>>>> 53940670
except ImportError:
    raise AnsibleError("Can't LOOKUP(redis_kv): module redis is not installed")

ANSIBLE_REDIS_URL = os.getenv('ANSIBLE_REDIS_URL', '127.0.0.1')
ANSIBLE_REDIS_PORT = os.getenv('ANSIBLE_REDIS_PORT', '6379')


class RedisClient:
    def __init__(self, host=ANSIBLE_REDIS_URL, port=ANSIBLE_REDIS_PORT):
        self.host = host
        self.port = port
        self.baseurl = '{}:{}'.format(ANSIBLE_REDIS_URL, ANSIBLE_REDIS_PORT)

    def get(self, key):
        url = 'redis://{}'.format(self.baseurl)

        try:
            conn = redis.Redis(host=self.host, port=self.port)

        except ConnectionError:
            raise AnsibleError("Cannot connect to Redis Server")

        res = conn.get(key)
        if res is None:
            res = ""

        return res


class LookupModule(LookupBase):

    def run(self, terms, variables, **kwargs):

        self.redis_client = RedisClient()

        ret = []
        for term in terms:
            if isinstance(term, list):
                for val in term:
                    ret.append(self.parse(val))
            else:
                ret.append(self.parse(term))

        return ret

    def parse(self, val):
        key = val.split()[0]
        value = self.redis_client.get(key)
        return value<|MERGE_RESOLUTION|>--- conflicted
+++ resolved
@@ -1,5 +1,7 @@
-# (c) 2012, Jan-Piet Mens <jpmens(at)gmail.com>
-<<<<<<< HEAD
+# (c) 2017 Ansible Project
+# GNU General Public License v3.0+ (see COPYING or https://www.gnu.org/licenses/gpl-3.0.txt)
+#
+# (m) 2012, Jan-Piet Mens <jpmens(at)gmail.com>
 # (m) 2017, Juan Manuel Parrilla <jparrill@redhat.com>
 #
 # This file is part of Ansible
@@ -65,10 +67,7 @@
             - a value associated with input key
         type: strings
 '''
-=======
-# (c) 2017 Ansible Project
-# GNU General Public License v3.0+ (see COPYING or https://www.gnu.org/licenses/gpl-3.0.txt)
->>>>>>> 53940670
+
 from __future__ import (absolute_import, division, print_function)
 __metaclass__ = type
 
@@ -108,10 +107,7 @@
 
 try:
     import redis
-<<<<<<< HEAD
-=======
     HAVE_REDIS = True
->>>>>>> 53940670
 except ImportError:
     raise AnsibleError("Can't LOOKUP(redis_kv): module redis is not installed")
 

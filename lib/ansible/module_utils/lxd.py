--- conflicted
+++ resolved
@@ -43,19 +43,6 @@
     import json
 except ImportError:
     import simplejson as json
-
-<<<<<<< HEAD
-=======
-# httplib/http.client connection using unix domain socket
-import socket
-import ssl
-
-try:
-    from httplib import HTTPConnection, HTTPSConnection
-except ImportError:
-    # Python 3
-    from http.client import HTTPConnection, HTTPSConnection
->>>>>>> 8cbed3c5
 
 
 class UnixHTTPConnection(HTTPConnection):

# This code is part of Ansible, but is an independent component.
# This particular file snippet, and this file snippet only, is BSD licensed.
# Modules you write using this snippet, which is embedded dynamically by Ansible
# still belong to the author of the module, and may assign their own license
# to the complete work.
#
# (c) 2018 Red Hat Inc.
#
# Redistribution and use in source and binary forms, with or without modification,
# are permitted provided that the following conditions are met:
#
#    * Redistributions of source code must retain the above copyright
#      notice, this list of conditions and the following disclaimer.
#    * Redistributions in binary form must reproduce the above copyright notice,
#      this list of conditions and the following disclaimer in the documentation
#      and/or other materials provided with the distribution.
#
# THIS SOFTWARE IS PROVIDED BY THE COPYRIGHT HOLDERS AND CONTRIBUTORS "AS IS" AND
# ANY EXPRESS OR IMPLIED WARRANTIES, INCLUDING, BUT NOT LIMITED TO, THE IMPLIED
# WARRANTIES OF MERCHANTABILITY AND FITNESS FOR A PARTICULAR PURPOSE ARE DISCLAIMED.
# IN NO EVENT SHALL THE COPYRIGHT HOLDER OR CONTRIBUTORS BE LIABLE FOR ANY DIRECT, INDIRECT,
# INCIDENTAL, SPECIAL, EXEMPLARY, OR CONSEQUENTIAL DAMAGES (INCLUDING, BUT NOT LIMITED TO,
# PROCUREMENT OF SUBSTITUTE GOODS OR SERVICES; LOSS OF USE, DATA, OR PROFITS; OR BUSINESS
# INTERRUPTION) HOWEVER CAUSED AND ON ANY THEORY OF LIABILITY, WHETHER IN CONTRACT, STRICT
# LIABILITY, OR TORT (INCLUDING NEGLIGENCE OR OTHERWISE) ARISING IN ANY WAY OUT OF THE
# USE OF THIS SOFTWARE, EVEN IF ADVISED OF THE POSSIBILITY OF SUCH DAMAGE.
#

import os
from functools import partial
from ansible.module_utils._text import to_native
from ansible.module_utils.six import iteritems
from ansible.module_utils._text import to_text
from ansible.module_utils.basic import env_fallback

try:
    from infoblox_client.connector import Connector
    from infoblox_client.exceptions import InfobloxException
    HAS_INFOBLOX_CLIENT = True
except ImportError:
    HAS_INFOBLOX_CLIENT = False

# defining nios constants
NIOS_DNS_VIEW = 'view'
NIOS_NETWORK_VIEW = 'networkview'
NIOS_HOST_RECORD = 'record:host'
NIOS_IPV4_NETWORK = 'network'
NIOS_IPV6_NETWORK = 'ipv6network'
NIOS_ZONE = 'zone_auth'
NIOS_PTR_RECORD = 'record:ptr'
NIOS_A_RECORD = 'record:a'
NIOS_AAAA_RECORD = 'record:aaaa'
NIOS_CNAME_RECORD = 'record:cname'
NIOS_MX_RECORD = 'record:mx'
NIOS_SRV_RECORD = 'record:srv'
NIOS_NAPTR_RECORD = 'record:naptr'
NIOS_TXT_RECORD = 'record:txt'
NIOS_NSGROUP = 'nsgroup'
NIOS_IPV4_FIXED_ADDRESS = 'fixedaddress'
NIOS_IPV6_FIXED_ADDRESS = 'ipv6fixedaddress'
NIOS_NEXT_AVAILABLE_IP = 'func:nextavailableip'
NIOS_IPV4_NETWORK_CONTAINER = 'networkcontainer'
NIOS_IPV6_NETWORK_CONTAINER = 'ipv6networkcontainer'
NIOS_MEMBER = 'member'

NIOS_PROVIDER_SPEC = {
    'host': dict(fallback=(env_fallback, ['INFOBLOX_HOST'])),
    'username': dict(fallback=(env_fallback, ['INFOBLOX_USERNAME'])),
    'password': dict(fallback=(env_fallback, ['INFOBLOX_PASSWORD']), no_log=True),
    'validate_certs': dict(type='bool', default=False, fallback=(env_fallback, ['INFOBLOX_SSL_VERIFY']), aliases=['ssl_verify']),
    'silent_ssl_warnings': dict(type='bool', default=True),
    'http_request_timeout': dict(type='int', default=10, fallback=(env_fallback, ['INFOBLOX_HTTP_REQUEST_TIMEOUT'])),
    'http_pool_connections': dict(type='int', default=10),
    'http_pool_maxsize': dict(type='int', default=10),
    'max_retries': dict(type='int', default=3, fallback=(env_fallback, ['INFOBLOX_MAX_RETRIES'])),
    'wapi_version': dict(default='2.1', fallback=(env_fallback, ['INFOBLOX_WAP_VERSION'])),
    'max_results': dict(type='int', default=1000, fallback=(env_fallback, ['INFOBLOX_MAX_RETRIES']))
}


def get_connector(*args, **kwargs):
    ''' Returns an instance of infoblox_client.connector.Connector
    :params args: positional arguments are silently ignored
    :params kwargs: dict that is passed to Connector init
    :returns: Connector
    '''
    if not HAS_INFOBLOX_CLIENT:
        raise Exception('infoblox-client is required but does not appear '
                        'to be installed.  It can be installed using the '
                        'command `pip install infoblox-client`')

    if not set(kwargs.keys()).issubset(list(NIOS_PROVIDER_SPEC.keys()) + ['ssl_verify']):
        raise Exception('invalid or unsupported keyword argument for connector')
    for key, value in iteritems(NIOS_PROVIDER_SPEC):
        if key not in kwargs:
            # apply default values from NIOS_PROVIDER_SPEC since we cannot just
            # assume the provider values are coming from AnsibleModule
            if 'default' in value:
                kwargs[key] = value['default']

            # override any values with env variables unless they were
            # explicitly set
            env = ('INFOBLOX_%s' % key).upper()
            if env in os.environ:
                kwargs[key] = os.environ.get(env)

    if 'validate_certs' in kwargs.keys():
        kwargs['ssl_verify'] = kwargs['validate_certs']
        kwargs.pop('validate_certs', None)

    return Connector(kwargs)


def normalize_extattrs(value):
    ''' Normalize extattrs field to expected format
    The module accepts extattrs as key/value pairs.  This method will
    transform the key/value pairs into a structure suitable for
    sending across WAPI in the format of:
        extattrs: {
            key: {
                value: <value>
            }
        }
    '''
    return dict([(k, {'value': v}) for k, v in iteritems(value)])


def flatten_extattrs(value):
    ''' Flatten the key/value struct for extattrs
    WAPI returns extattrs field as a dict in form of:
        extattrs: {
            key: {
                value: <value>
            }
        }
    This method will flatten the structure to:
        extattrs: {
            key: value
        }
    '''
    return dict([(k, v['value']) for k, v in iteritems(value)])


def member_normalize(member_spec):
    ''' Transforms the member module arguments into a valid WAPI struct
    This function will transform the arguments into a structure that
    is a valid WAPI structure in the format of:
        {
            key: <value>,
        }
    It will remove any arguments that are set to None since WAPI will error on
    that condition.
    The remainder of the value validation is performed by WAPI
    Some parameters in ib_spec are passed as a list in order to pass the validation for elements.
    In this function, they are converted to dictionary.
    '''
    member_elements = ['vip_setting', 'ipv6_setting', 'lan2_port_setting', 'mgmt_port_setting',
                       'pre_provisioning', 'network_setting', 'v6_network_setting',
                       'ha_port_setting', 'lan_port_setting', 'lan2_physical_setting',
                       'lan_ha_port_setting', 'mgmt_network_setting', 'v6_mgmt_network_setting']
    for key in member_spec.keys():
<<<<<<< HEAD
        if key in member_elements and not(member_spec[key] is None):
=======
        if key in member_elements:
>>>>>>> affaedfc
            member_spec[key] = member_spec[key][0]
        if isinstance(member_spec[key], dict):
            member_spec[key] = member_normalize(member_spec[key])
        elif isinstance(member_spec[key], list):
            for x in member_spec[key]:
                if isinstance(x, dict):
                    x = member_normalize(x)
        elif member_spec[key] is None:
            del member_spec[key]
    return member_spec


class WapiBase(object):
    ''' Base class for implementing Infoblox WAPI API '''
    provider_spec = {'provider': dict(type='dict', options=NIOS_PROVIDER_SPEC)}

    def __init__(self, provider):
        self.connector = get_connector(**provider)

    def __getattr__(self, name):
        try:
            return self.__dict__[name]
        except KeyError:
            if name.startswith('_'):
                raise AttributeError("'%s' object has no attribute '%s'" % (self.__class__.__name__, name))
            return partial(self._invoke_method, name)

    def _invoke_method(self, name, *args, **kwargs):
        try:
            method = getattr(self.connector, name)
            return method(*args, **kwargs)
        except InfobloxException as exc:
            if hasattr(self, 'handle_exception'):
                self.handle_exception(name, exc)
            else:
                raise


class WapiLookup(WapiBase):
    ''' Implements WapiBase for lookup plugins '''
    def handle_exception(self, method_name, exc):
        if ('text' in exc.response):
            raise Exception(exc.response['text'])
        else:
            raise Exception(exc)


class WapiInventory(WapiBase):
    ''' Implements WapiBase for dynamic inventory script '''
    pass


class WapiModule(WapiBase):
    ''' Implements WapiBase for executing a NIOS module '''
    def __init__(self, module):
        self.module = module
        provider = module.params['provider']
        try:
            super(WapiModule, self).__init__(provider)
        except Exception as exc:
            self.module.fail_json(msg=to_text(exc))

    def handle_exception(self, method_name, exc):
        ''' Handles any exceptions raised
        This method will be called if an InfobloxException is raised for
        any call to the instance of Connector and also, in case of generic
        exception. This method will then gracefully fail the module.
        :args exc: instance of InfobloxException
        '''
        if ('text' in exc.response):
            self.module.fail_json(
                msg=exc.response['text'],
                type=exc.response['Error'].split(':')[0],
                code=exc.response.get('code'),
                operation=method_name
            )
        else:
            self.module.fail_json(msg=to_native(exc))

    def run(self, ib_obj_type, ib_spec):
        ''' Runs the module and performans configuration tasks
        :args ib_obj_type: the WAPI object type to operate against
        :args ib_spec: the specification for the WAPI object as a dict
        :returns: a results dict
        '''

        update = new_name = None
        state = self.module.params['state']
        if state not in ('present', 'absent'):
            self.module.fail_json(msg='state must be one of `present`, `absent`, got `%s`' % state)

        result = {'changed': False}

        obj_filter = dict([(k, self.module.params[k]) for k, v in iteritems(ib_spec) if v.get('ib_req')])

        # get object reference
        ib_obj_ref, update, new_name = self.get_object_ref(self.module, ib_obj_type, obj_filter, ib_spec)
        proposed_object = {}
        for key, value in iteritems(ib_spec):
            if self.module.params[key] is not None:
                if 'transform' in value:
                    proposed_object[key] = value['transform'](self.module)
                else:
                    proposed_object[key] = self.module.params[key]

        if ib_obj_ref:
            if len(ib_obj_ref) > 1:
                for each in ib_obj_ref:
                    if ('ipv4addr' in each) and ('ipv4addr' in proposed_object)\
                            and each['ipv4addr'] == proposed_object['ipv4addr']:
                        current_object = each
            else:
                current_object = ib_obj_ref[0]
            if 'extattrs' in current_object:
                current_object['extattrs'] = flatten_extattrs(current_object['extattrs'])
            ref = current_object.pop('_ref')
        else:
            current_object = obj_filter
            ref = None
        # checks if the object type is member to normalize the attributes being passed
        if (ib_obj_type == NIOS_MEMBER):
            proposed_object = member_normalize(proposed_object)

        # checks if the name's field has been updated
        if update and new_name:
            proposed_object['name'] = new_name

        res = None
        modified = not self.compare_objects(current_object, proposed_object)
        if 'extattrs' in proposed_object:
            proposed_object['extattrs'] = normalize_extattrs(proposed_object['extattrs'])

        # Checks if nios_next_ip param is passed in ipv4addrs/ipv4addr args
        proposed_object = self.check_if_nios_next_ip_exists(proposed_object)

        if state == 'present':
            if ref is None:
                if not self.module.check_mode:
                    self.create_object(ib_obj_type, proposed_object)
                result['changed'] = True
            # Check if NIOS_MEMBER and the flag to call function create_token is set
            elif (ib_obj_type == NIOS_MEMBER) and (proposed_object['create_token']):
                proposed_object = None
                # the function creates a token that can be used by a pre-provisioned member to join the grid
                result['api_results'] = self.call_func('create_token', ref, proposed_object)
                result['changed'] = True
            elif modified:
                self.check_if_recordname_exists(obj_filter, ib_obj_ref, ib_obj_type, current_object, proposed_object)

                if (ib_obj_type in (NIOS_HOST_RECORD, NIOS_NETWORK_VIEW, NIOS_DNS_VIEW)):
                    proposed_object = self.on_update(proposed_object, ib_spec)
                    res = self.update_object(ref, proposed_object)
                if (ib_obj_type in (NIOS_A_RECORD, NIOS_AAAA_RECORD)):
                    # popping 'view' key as update of 'view' is not supported with respect to a:record/aaaa:record
                    proposed_object = self.on_update(proposed_object, ib_spec)
                    del proposed_object['view']
                    res = self.update_object(ref, proposed_object)
                elif 'network_view' in proposed_object:
                    proposed_object.pop('network_view')
                if not self.module.check_mode and res is None:
                    proposed_object = self.on_update(proposed_object, ib_spec)
                    self.update_object(ref, proposed_object)
                result['changed'] = True

        elif state == 'absent':
            if ref is not None:
                if not self.module.check_mode:
                    self.delete_object(ref)
                result['changed'] = True

        return result

    def check_if_recordname_exists(self, obj_filter, ib_obj_ref, ib_obj_type, current_object, proposed_object):
        ''' Send POST request if host record input name and retrieved ref name is same,
            but input IP and retrieved IP is different'''

        if 'name' in (obj_filter and ib_obj_ref[0]) and ib_obj_type == NIOS_HOST_RECORD:
            obj_host_name = obj_filter['name']
            ref_host_name = ib_obj_ref[0]['name']
            if 'ipv4addrs' in (current_object and proposed_object):
                current_ip_addr = current_object['ipv4addrs'][0]['ipv4addr']
                proposed_ip_addr = proposed_object['ipv4addrs'][0]['ipv4addr']
            elif 'ipv6addrs' in (current_object and proposed_object):
                current_ip_addr = current_object['ipv6addrs'][0]['ipv6addr']
                proposed_ip_addr = proposed_object['ipv6addrs'][0]['ipv6addr']

            if obj_host_name == ref_host_name and current_ip_addr != proposed_ip_addr:
                self.create_object(ib_obj_type, proposed_object)

    def check_if_nios_next_ip_exists(self, proposed_object):
        ''' Check if nios_next_ip argument is passed in ipaddr while creating
            host record, if yes then format proposed object ipv4addrs and pass
            func:nextavailableip and ipaddr range to create hostrecord with next
             available ip in one call to avoid any race condition '''

        if 'ipv4addrs' in proposed_object:
            if 'nios_next_ip' in proposed_object['ipv4addrs'][0]['ipv4addr']:
                ip_range = self.module._check_type_dict(proposed_object['ipv4addrs'][0]['ipv4addr'])['nios_next_ip']
                proposed_object['ipv4addrs'][0]['ipv4addr'] = NIOS_NEXT_AVAILABLE_IP + ':' + ip_range
        elif 'ipv4addr' in proposed_object:
            if 'nios_next_ip' in proposed_object['ipv4addr']:
                ip_range = self.module._check_type_dict(proposed_object['ipv4addr'])['nios_next_ip']
                proposed_object['ipv4addr'] = NIOS_NEXT_AVAILABLE_IP + ':' + ip_range

        return proposed_object

    def issubset(self, item, objects):
        ''' Checks if item is a subset of objects
        :args item: the subset item to validate
        :args objects: superset list of objects to validate against
        :returns: True if item is a subset of one entry in objects otherwise
            this method will return None
        '''
        for obj in objects:
            if isinstance(item, dict):
                if all(entry in obj.items() for entry in item.items()):
                    return True
            else:
                if item in obj:
                    return True

    def compare_objects(self, current_object, proposed_object):
        for key, proposed_item in iteritems(proposed_object):
            current_item = current_object.get(key)

            # if proposed has a key that current doesn't then the objects are
            # not equal and False will be immediately returned
            if current_item is None:
                return False

            elif isinstance(proposed_item, list):
                for subitem in proposed_item:
                    if not self.issubset(subitem, current_item):
                        return False

            elif isinstance(proposed_item, dict):
                return self.compare_objects(current_item, proposed_item)

            else:
                if current_item != proposed_item:
                    return False

        return True

    def get_object_ref(self, module, ib_obj_type, obj_filter, ib_spec):
        ''' this function gets the reference object of pre-existing nios objects '''

        update = False
        old_name = new_name = None
        if ('name' in obj_filter):
            # gets and returns the current object based on name/old_name passed
            try:
                name_obj = self.module._check_type_dict(obj_filter['name'])
                old_name = name_obj['old_name']
                new_name = name_obj['new_name']
            except TypeError:
                name = obj_filter['name']

            if old_name and new_name:
                if (ib_obj_type == NIOS_HOST_RECORD):
                    test_obj_filter = dict([('name', old_name), ('view', obj_filter['view'])])
                elif (ib_obj_type in (NIOS_AAAA_RECORD, NIOS_A_RECORD)):
                    test_obj_filter = obj_filter
                else:
                    test_obj_filter = dict([('name', old_name)])
                # get the object reference
                ib_obj = self.get_object(ib_obj_type, test_obj_filter, return_fields=ib_spec.keys())
                if ib_obj:
                    obj_filter['name'] = new_name
                else:
                    test_obj_filter['name'] = new_name
                    ib_obj = self.get_object(ib_obj_type, test_obj_filter, return_fields=ib_spec.keys())
                update = True
                return ib_obj, update, new_name
            if (ib_obj_type == NIOS_HOST_RECORD):
                # to check only by name if dns bypassing is set
                if not obj_filter['configure_for_dns']:
                    test_obj_filter = dict([('name', name)])
                else:
                    test_obj_filter = dict([('name', name), ('view', obj_filter['view'])])
            elif (ib_obj_type == NIOS_IPV4_FIXED_ADDRESS or ib_obj_type == NIOS_IPV6_FIXED_ADDRESS and 'mac' in obj_filter):
                test_obj_filter = dict([['mac', obj_filter['mac']]])
            elif (ib_obj_type == NIOS_A_RECORD):
                # resolves issue where a_record with uppercase name was returning null and was failing
                test_obj_filter = obj_filter
                test_obj_filter['name'] = test_obj_filter['name'].lower()
            # check if test_obj_filter is empty copy passed obj_filter
            else:
                test_obj_filter = obj_filter
            ib_obj = self.get_object(ib_obj_type, test_obj_filter.copy(), return_fields=ib_spec.keys())
        elif (ib_obj_type == NIOS_ZONE):
            # del key 'restart_if_needed' as nios_zone get_object fails with the key present
            temp = ib_spec['restart_if_needed']
            del ib_spec['restart_if_needed']
            ib_obj = self.get_object(ib_obj_type, obj_filter.copy(), return_fields=ib_spec.keys())
            # reinstate restart_if_needed key if it's set to true in play
            if module.params['restart_if_needed']:
                ib_spec['restart_if_needed'] = temp
        elif (ib_obj_type == NIOS_MEMBER):
            # del key 'create_token' as nios_member get_object fails with the key present
            temp = ib_spec['create_token']
            del ib_spec['create_token']
            ib_obj = self.get_object(ib_obj_type, obj_filter.copy(), return_fields=ib_spec.keys())
            if temp:
                # reinstate 'create_token' key
                ib_spec['create_token'] = temp
        else:
            ib_obj = self.get_object(ib_obj_type, obj_filter.copy(), return_fields=ib_spec.keys())
        return ib_obj, update, new_name

    def on_update(self, proposed_object, ib_spec):
        ''' Event called before the update is sent to the API endpoing
        This method will allow the final proposed object to be changed
        and/or keys filtered before it is sent to the API endpoint to
        be processed.
        :args proposed_object: A dict item that will be encoded and sent
            the API endpoint with the updated data structure
        :returns: updated object to be sent to API endpoint
        '''
        keys = set()
        for key, value in iteritems(proposed_object):
            update = ib_spec[key].get('update', True)
            if not update:
                keys.add(key)
        return dict([(k, v) for k, v in iteritems(proposed_object) if k not in keys])<|MERGE_RESOLUTION|>--- conflicted
+++ resolved
@@ -159,11 +159,7 @@
                        'ha_port_setting', 'lan_port_setting', 'lan2_physical_setting',
                        'lan_ha_port_setting', 'mgmt_network_setting', 'v6_mgmt_network_setting']
     for key in member_spec.keys():
-<<<<<<< HEAD
         if key in member_elements and not(member_spec[key] is None):
-=======
-        if key in member_elements:
->>>>>>> affaedfc
             member_spec[key] = member_spec[key][0]
         if isinstance(member_spec[key], dict):
             member_spec[key] = member_normalize(member_spec[key])

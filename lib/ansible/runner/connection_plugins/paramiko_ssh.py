--- conflicted
+++ resolved
@@ -284,17 +284,6 @@
         f = open(filename, 'w')
         for hostname, keys in self.ssh._host_keys.iteritems():
             for keytype, key in keys.iteritems():
-<<<<<<< HEAD
-               # was f.write
-               added_this_time = getattr(key, '_added_by_ansible_this_time', False)
-               if not added_this_time:
-                   f.write("%s %s %s\n" % (hostname, keytype, key.get_base64()))
-        for hostname, keys in self.ssh._host_keys.iteritems():
-            for keytype, key in keys.iteritems():
-               added_this_time = getattr(key, '_added_by_ansible_this_time', False)
-               if added_this_time:
-                   f.write("%s %s %s\n" % (hostname, keytype, key.get_base64()))
-=======
                 # was f.write
                 added_this_time = getattr(key, '_added_by_ansible_this_time', False)
                 if not added_this_time:
@@ -304,7 +293,6 @@
                 added_this_time = getattr(key, '_added_by_ansible_this_time', False)
                 if added_this_time:
                     f.write("%s %s %s\n" % (hostname, keytype, key.get_base64()))
->>>>>>> ddb09f11
         f.close()
 
     def close(self):

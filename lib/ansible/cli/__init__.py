--- conflicted
+++ resolved
@@ -315,11 +315,7 @@
                               action="callback", callback=CLI.unfrack_path, type='str')
         if runtask_opts:
             parser.add_option('-e', '--extra-vars', dest="extra_vars", action="append",
-<<<<<<< HEAD
-                help="set additional variables as key=value or YAML/JSON, if filename prepend with @", default=[])
-=======
-                              help="set additional variables as key=value or YAML/JSON", default=[])
->>>>>>> d79315e1
+                              help="set additional variables as key=value or YAML/JSON, if filename prepend with @", default=[])
 
         if fork_opts:
             parser.add_option('-f', '--forks', dest='forks', default=C.DEFAULT_FORKS, type='int',

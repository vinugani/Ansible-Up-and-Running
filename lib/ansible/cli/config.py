--- conflicted
+++ resolved
@@ -29,11 +29,7 @@
 class ConfigCLI(CLI):
     """ Config command line class """
 
-<<<<<<< HEAD
     VALID_ACTIONS = ("view", "dump", "list")   # TODO: edit, update, search
-=======
-    VALID_ACTIONS = ("view", "dump", "list")  # TODO: edit, update, search
->>>>>>> a2d34e91
 
     def __init__(self, args, callback=None):
 

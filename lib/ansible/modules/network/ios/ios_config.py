--- conflicted
+++ resolved
@@ -321,20 +321,19 @@
                                  'single character')
 
 
-<<<<<<< HEAD
 def expand_lines(lines):
     newlines = list()
     for thisline in lines:
         for anotherline in thisline.split('\n'):
             newlines.append(anotherline)
     return newlines
-=======
+
+
 def edit_config_or_macro(connection, commands):
     if "macro name" in commands[0]:
         connection.edit_macro(candidate=commands)
     else:
         connection.edit_config(candidate=commands)
->>>>>>> 19acd5d4
 
 
 def get_candidate_config(module):

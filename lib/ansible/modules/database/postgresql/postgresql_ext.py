#!/usr/bin/python
# -*- coding: utf-8 -*-
# Copyright: Ansible Project
# GNU General Public License v3.0+ (see COPYING or https://www.gnu.org/licenses/gpl-3.0.txt)

from __future__ import absolute_import, division, print_function
__metaclass__ = type


ANSIBLE_METADATA = {'metadata_version': '1.1',
                    'status': ['preview'],
                    'supported_by': 'community'}


DOCUMENTATION = '''
---
module: postgresql_ext
short_description: Add or remove PostgreSQL extensions from a database.
description:
   - Add or remove PostgreSQL extensions from a database.
version_added: "1.9"
options:
  name:
    description:
      - name of the extension to add or remove
    required: true
  db:
    description:
      - name of the database to add or remove the extension to/from
    required: true
  schema:
    description:
<<<<<<< HEAD
      - name of the schema to install the extension objects
    version_added: '2.8'
=======
      - name of the schema to add the extension to
    version_added: "2.8"
>>>>>>> 9df6f152
  login_user:
    description:
      - The username used to authenticate with
  login_password:
    description:
      - The password used to authenticate with
  login_host:
    description:
      - Host running the database
    default: localhost
  login_unix_socket:
    description:
      - Path to a Unix domain socket for local connections.
    version_added: '2.8'
  ssl_mode:
    description:
      - Determines whether or with what priority a secure SSL TCP/IP connection
        will be negotiated with the server.
      - See U(https://www.postgresql.org/docs/current/static/libpq-ssl.html) for
        more information on the modes.
      - Default of C(prefer) matches libpq default.
    default: prefer
    choices: ["disable", "allow", "prefer", "require", "verify-ca", "verify-full"]
    version_added: '2.8'
  ssl_rootcert:
    description:
      - Specifies the name of a file containing SSL certificate authority (CA)
        certificate(s). If the file exists, the server's certificate will be
        verified to be signed by one of these authorities.
    version_added: '2.8'
  port:
    description:
      - Database port to connect to.
    default: 5432
  state:
    description:
      - The database extension state
    default: present
    choices: [ "present", "absent" ]
notes:
   - The default authentication assumes that you are either logging in as or sudo'ing to the C(postgres) account on the host.
   - This module uses I(psycopg2), a Python PostgreSQL database adapter. You must ensure that psycopg2 is installed on
     the host before using this module. If the remote host is the PostgreSQL server (which is the default case), then PostgreSQL must also be installed
     on the remote host. For Ubuntu-based systems, install the C(postgresql), C(libpq-dev), and C(python-psycopg2) packages on the remote host before using
     this module.
requirements: [ psycopg2 ]
author:
    - "Daniel Schep (@dschep)"
    - "Thomas O'Donnell (@andytom)"
'''

EXAMPLES = '''
# Adds postgis to the database "acme"
- postgresql_ext:
    name: postgis
    db: acme
    schema: extensions
'''
import traceback

try:
    import psycopg2
    import psycopg2.extras
except ImportError:
    postgresqldb_found = False
else:
    postgresqldb_found = True

from ansible.module_utils.basic import AnsibleModule
from ansible.module_utils.six import iteritems
from ansible.module_utils._text import to_native


class NotSupportedError(Exception):
    pass


# ===========================================
# PostgreSQL module specific support methods.
#

def ext_exists(cursor, ext):
    query = "SELECT * FROM pg_extension WHERE extname=%(ext)s"
    cursor.execute(query, {'ext': ext})
    return cursor.rowcount == 1


def ext_delete(cursor, ext):
    if ext_exists(cursor, ext):
        query = "DROP EXTENSION \"%s\"" % ext
        cursor.execute(query)
        return True
    else:
        return False


def ext_create(cursor, ext, schema):
    if not ext_exists(cursor, ext):
        query = 'CREATE EXTENSION "%s"' % ext
        if schema:
            query += ' WITH SCHEMA "%s"' % schema
        cursor.execute(query)
        return True
    else:
        return False

# ===========================================
# Module execution.
#


def main():
    module = AnsibleModule(
        argument_spec=dict(
            login_user=dict(default="postgres"),
            login_password=dict(default="", no_log=True),
            login_host=dict(default=""),
            login_unix_socket=dict(default=""),
            port=dict(default="5432"),
            db=dict(required=True),
            schema=dict(default=""),
            ext=dict(required=True, aliases=['name']),
            schema=dict(default=""),
            state=dict(default="present", choices=["absent", "present"]),
            ssl_mode=dict(default='prefer', choices=[
                          'disable', 'allow', 'prefer', 'require', 'verify-ca', 'verify-full']),
            ssl_rootcert=dict(default=None),
        ),
        supports_check_mode=True
    )

    if not postgresqldb_found:
        module.fail_json(msg="the python psycopg2 module is required")

    db = module.params["db"]
    schema = module.params["schema"]
    ext = module.params["ext"]
    schema = module.params["schema"]
    state = module.params["state"]
    sslrootcert = module.params["ssl_rootcert"]
    changed = False

    # To use defaults values, keyword arguments must be absent, so
    # check which values are empty and don't include in the **kw
    # dictionary
    params_map = {
        "login_host": "host",
        "login_user": "user",
        "login_password": "password",
        "port": "port",
        "db": "database",
        "ssl_mode": "sslmode",
        "ssl_rootcert": "sslrootcert"
    }
    kw = dict((params_map[k], v) for (k, v) in iteritems(module.params)
              if k in params_map and v != "" and v is not None)

    # If a login_unix_socket is specified, incorporate it here.
    is_localhost = "host" not in kw or kw["host"] == "" or kw["host"] == "localhost"
    if is_localhost and module.params["login_unix_socket"] != "":
        kw["host"] = module.params["login_unix_socket"]

    if psycopg2.__version__ < '2.4.3' and sslrootcert is not None:
        module.fail_json(msg='psycopg2 must be at least 2.4.3 in order to user the ssl_rootcert parameter')

    try:
        db_connection = psycopg2.connect(**kw)
        # Enable autocommit so we can create databases
        if psycopg2.__version__ >= '2.4.2':
            db_connection.autocommit = True
        else:
            db_connection.set_isolation_level(psycopg2
                                              .extensions
                                              .ISOLATION_LEVEL_AUTOCOMMIT)
        cursor = db_connection.cursor(
            cursor_factory=psycopg2.extras.DictCursor)

    except TypeError as e:
        if 'sslrootcert' in e.args[0]:
            module.fail_json(
                msg='Postgresql server must be at least version 8.4 to support sslrootcert')
        module.fail_json(msg="unable to connect to database: %s" % to_native(e), exception=traceback.format_exc())

    except Exception as e:
        module.fail_json(msg="unable to connect to database: %s" % to_native(e), exception=traceback.format_exc())

    try:
        if module.check_mode:
            if state == "present":
                changed = not ext_exists(cursor, ext)
            elif state == "absent":
                changed = ext_exists(cursor, ext)
        else:
            if state == "absent":
                changed = ext_delete(cursor, ext)

            elif state == "present":
                changed = ext_create(cursor, ext, schema)
    except NotSupportedError as e:
        module.fail_json(msg=to_native(e), exception=traceback.format_exc())
    except Exception as e:
        module.fail_json(msg="Database query failed: %s" % to_native(e), exception=traceback.format_exc())

    module.exit_json(changed=changed, db=db, ext=ext)


if __name__ == '__main__':
    main()<|MERGE_RESOLUTION|>--- conflicted
+++ resolved
@@ -30,13 +30,8 @@
     required: true
   schema:
     description:
-<<<<<<< HEAD
-      - name of the schema to install the extension objects
-    version_added: '2.8'
-=======
       - name of the schema to add the extension to
     version_added: "2.8"
->>>>>>> 9df6f152
   login_user:
     description:
       - The username used to authenticate with

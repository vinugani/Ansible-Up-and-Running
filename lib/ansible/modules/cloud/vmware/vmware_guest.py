#!/usr/bin/python
# -*- coding: utf-8 -*-
#
# This module is also sponsored by E.T.A.I. (www.etai.fr)
# GNU General Public License v3.0+ (see COPYING or https://www.gnu.org/licenses/gpl-3.0.txt)

from __future__ import absolute_import, division, print_function

__metaclass__ = type

ANSIBLE_METADATA = {'metadata_version': '1.1',
                    'status': ['preview'],
                    'supported_by': 'community'}

DOCUMENTATION = r'''
---
module: vmware_guest
short_description: Manages virtual machines in vCenter
description:
- Create new virtual machines from templates or other virtual machines.
- Manage power state of virtual machine such as power on, power off, suspend, shutdown, reboot, restart etc.,.
- Modify, rename or remove a virtual machine.
version_added: '2.2'
author:
- Loic Blot (@nerzhul) <loic.blot@unix-experience.fr>
- Philippe Dellaert (@pdellaert) <philippe@dellaert.org>
- Abhijeet Kasurde (@akasurde) <akasurde@redhat.com>
notes:
- Tested on vSphere 5.5, 6.0 and 6.5
requirements:
- python >= 2.6
- PyVmomi
options:
  state:
    description:
    - Specify state of the virtual machine be in.
    - If C(state) is set to C(present) and VM exists, ensure the VM configuration conforms to task arguments.
    default: present
    choices: [ present, absent, poweredon, poweredoff, restarted, suspended, shutdownguest, rebootguest ]
  name:
    description:
    - Name of the VM to work with.
    - VM names in vCenter are not necessarily unique, which may be problematic, see C(name_match).
    - This parameter is case sensitive.
    required: yes
  name_match:
    description:
    - If multiple VMs matching the name, use the first or last found.
    default: 'first'
    choices: [ first, last ]
  uuid:
    description:
    - UUID of the instance to manage if known, this is VMware's unique identifier.
    - This is required if name is not supplied.
    - Please note that a supplied UUID will be ignored on VM creation, as VMware creates the UUID internally.
  template:
    description:
    - Template or existing VM used to create VM.
    - If this value is not set, VM is created without using a template.
    - If the VM exists already this setting will be ignored.
    - This parameter is case sensitive.
    aliases: [ 'template_src' ]
  is_template:
    description:
    - Flag the instance as a template.
    - This will mark VM instance as template.
    default: 'no'
    type: bool
    version_added: '2.3'
  folder:
    description:
    - Destination folder, absolute path to find an existing guest or create the new guest.
    - The folder should include the datacenter. ESX's datacenter is ha-datacenter.
    - This parameter is case sensitive.
    - 'Examples:'
    - '   folder: /ha-datacenter/vm'
    - '   folder: ha-datacenter/vm'
    - '   folder: /datacenter1/vm'
    - '   folder: datacenter1/vm'
    - '   folder: /datacenter1/vm/folder1'
    - '   folder: datacenter1/vm/folder1'
    - '   folder: /folder1/datacenter1/vm'
    - '   folder: folder1/datacenter1/vm'
    - '   folder: /folder1/datacenter1/vm/folder2'
  hardware:
    description:
    - Manage virtual machine's hardware attributes.
    - All parameters case sensitive.
    - 'Valid attributes are:'
    - ' - C(hotadd_cpu) (boolean): Allow virtual CPUs to be added while the VM is running.'
    - ' - C(hotremove_cpu) (boolean): Allow virtual CPUs to be removed while the VM is running. version_added: 2.5'
    - ' - C(hotadd_memory) (boolean): Allow memory to be added while the VM is running.'
    - ' - C(memory_mb) (integer): Amount of memory in MB.'
    - ' - C(nested_virt) (bool): Enable nested virtualization. version_added: 2.5'
    - ' - C(num_cpus) (integer): Number of CPUs.'
    - ' - C(num_cpu_cores_per_socket) (integer): Number of Cores Per Socket. Value should be multiple of C(num_cpus).'
    - ' - C(scsi) (string): Valid values are C(buslogic), C(lsilogic), C(lsilogicsas) and C(paravirtual) (default).'
    - ' - C(memory_reservation) (integer): Amount of memory in MB to set resource limits for memory. version_added: 2.5'
    - " - C(memory_reservation_lock) (boolean): If set true, memory resource reservation for VM
          will always be equal to the VM's memory size. version_added: 2.5"
    - ' - C(max_connections) (integer): Maximum number of active remote display connections for the virtual machines. version_added: 2.5.'
    - ' - C(mem_limit) (integer): The memory utilization of a virtual machine will not exceed this limit. Unit is MB.
          version_added: 2.5'
    - ' - C(mem_reservation) (integer): The amount of memory resource that is guaranteed available to the virtual
          machine. Unit is MB. version_added: 2.5'
    - ' - C(cpu_limit) (integer): The CPU utilization of a virtual machine will not exceed this limit. Unit is MHz.
          version_added: 2.5'
    - ' - C(cpu_reservation) (integer): The amount of CPU resource that is guaranteed available to the virtual machine.
          Unit is MHz. version_added: 2.5'
    - ' - C(version) (integer): The Virtual machine hardware versions. Default is 10 (ESXi 5.5 and onwards).
          Please check VMware documentation for correct virtual machine hardware version.
          Incorrect hardware version may lead to failure in deployment. If hardware version is already to given version then no action is taken.
          version_added: 2.6'

  guest_id:
    description:
    - Set the guest ID.
    - This parameter is case sensitive.
    - 'Examples:'
    - "  VM with RHEL7 64 bit, will be 'rhel7_64Guest'"
    - "  VM with CensOS 64 bit, will be 'centos64Guest'"
    - "  VM with Ubuntu 64 bit, will be 'ubuntu64Guest'"
    - This field is required when creating a VM.
    - >
         Valid values are referenced here:
         U(http://pubs.vmware.com/vsphere-6-5/topic/com.vmware.wssdk.apiref.doc/vim.vm.GuestOsDescriptor.GuestOsIdentifier.html)
    version_added: '2.3'
  disk:
    description:
    - A list of disks to add.
    - This parameter is case sensitive.
    - Resizing disks is not supported.
    - Removing existing disks of virtual machine is not supported.
    - 'Valid attributes are:'
    - ' - C(size_[tb,gb,mb,kb]) (integer): Disk storage size in specified unit.'
    - ' - C(type) (string): Valid values are:'
    - '     - C(thin) thin disk'
    - '     - C(eagerzeroedthick) eagerzeroedthick disk, added in version 2.5'
    - '     Default: C(None) thick disk, no eagerzero.'
    - ' - C(datastore) (string): Datastore to use for the disk. If C(autoselect_datastore) is enabled, filter datastore selection.'
    - ' - C(autoselect_datastore) (bool): select the less used datastore. Specify only if C(datastore) is not specified.'
  cdrom:
    description:
    - A CD-ROM configuration for the VM.
    - 'Valid attributes are:'
    - ' - C(type) (string): The type of CD-ROM, valid options are C(none), C(client) or C(iso). With C(none) the CD-ROM will be disconnected but present.'
    - ' - C(iso_path) (string): The datastore path to the ISO file to use, in the form of C([datastore1] path/to/file.iso). Required if type is set C(iso).'
    version_added: '2.5'
  resource_pool:
    description:
    - Affect machine to the given resource pool.
    - This parameter is case sensitive.
    - Resource pool should be child of the selected host parent.
    version_added: '2.3'
  wait_for_ip_address:
    description:
    - Wait until vCenter detects an IP address for the VM.
    - This requires vmware-tools (vmtoolsd) to properly work after creation.
    - "vmware-tools needs to be installed on given virtual machine in order to work with this parameter."
    default: 'no'
    type: bool
  state_change_timeout:
    description:
    - If the C(state) is set to C(shutdownguest), by default the module will return immediately after sending the shutdown signal.
    - If this argument is set to a positive integer, the module will instead wait for the VM to reach the poweredoff state.
    - The value sets a timeout in seconds for the module to wait for the state change.
    default: 0
    version_added: '2.6'
  snapshot_src:
    description:
    - Name of the existing snapshot to use to create a clone of a VM.
    - This parameter is case sensitive.
    version_added: '2.4'
  linked_clone:
    description:
    - Whether to create a Linked Clone from the snapshot specified.
    default: 'no'
    type: bool
    version_added: '2.4'
  force:
    description:
    - Ignore warnings and complete the actions.
    - This parameter is useful while removing virtual machine which is powered on state.
    default: 'no'
    type: bool
  datacenter:
    description:
    - Destination datacenter for the deploy operation.
    - This parameter is case sensitive.
    default: ha-datacenter
  cluster:
    description:
    - The cluster name where the virtual machine will run.
    - This parameter is case sensitive.
    version_added: '2.3'
  datastore_cluster:
    description:
    - The datastore cluster name where the virtual machine will be saved on.
    - The specific datastore will be choosen automatically from the cluster.
    - This parameter is case sensitive.
    version_added: '2.6'
  esxi_hostname:
    description:
    - The ESXi hostname where the virtual machine will run.
    - This parameter is case sensitive.
  annotation:
    description:
    - A note or annotation to include in the virtual machine.
    version_added: '2.3'
  customvalues:
    description:
    - Define a list of custom values to set on virtual machine.
    - A custom value object takes two fields C(key) and C(value).
    - Incorrect key and values will be ignored.
    version_added: '2.3'
  networks:
    description:
    - A list of networks (in the order of the NICs).
    - All parameters and VMware object names are case sensetive.
    - 'One of the below parameters is required per entry:'
    - ' - C(name) (string): Name of the portgroup for this interface.'
    - ' - C(vlan) (integer): VLAN number for this interface.'
    - 'Optional parameters per entry (used for virtual hardware):'
    - ' - C(device_type) (string): Virtual network device (one of C(e1000), C(e1000e), C(pcnet32), C(vmxnet2), C(vmxnet3) (default), C(sriov)).'
    - ' - C(mac) (string): Customize MAC address.'
    - 'Optional parameters per entry (used for OS customization):'
    - ' - C(type) (string): Type of IP assignment (either C(dhcp) or C(static)). C(dhcp) is default.'
    - ' - C(ip) (string): Static IP address (implies C(type: static)).'
    - ' - C(netmask) (string): Static netmask required for C(ip).'
    - ' - C(gateway) (string): Static gateway.'
    - ' - C(dns_servers) (string): DNS servers for this network interface (Windows).'
    - ' - C(domain) (string): Domain name for this network interface (Windows).'
    - ' - C(wake_on_lan) (bool): Indicates if wake-on-LAN is enabled on this virtual network adapter. version_added: 2.5'
    - ' - C(start_connected) (bool): Indicates that virtual network adapter starts with associated virtual machine powers on. version_added: 2.5'
    - ' - C(allow_guest_control) (bool): Enables guest control over whether the connectable device is connected. version_added: 2.5'
    version_added: '2.3'
  customization:
    description:
    - Parameters for OS customization when cloning from the template or the virtual machine.
    - All parameters and VMware object names are case sensitive.
    - Linux based OS requires Perl to be installed for OS customization.
    - 'Common parameters (Linux/Windows):'
    - ' - C(dns_servers) (list): List of DNS servers to configure.'
    - ' - C(dns_suffix) (list): List of domain suffixes, a.k.a. DNS search path (default: C(domain) parameter).'
    - ' - C(domain) (string): DNS domain name to use.'
    - ' - C(hostname) (string): Computer hostname (default: shorted C(name) parameter).'
    - 'Allowed characters are alphanumeric (uppercase and lowercase) and minus, rest of the characters are dropped as per RFC 952.'
    - 'Parameters related to Windows customization:'
    - ' - C(autologon) (bool): Auto logon after VM customization (default: False).'
    - ' - C(autologoncount) (int): Number of autologon after reboot (default: 1).'
    - ' - C(domainadmin) (string): User used to join in AD domain (mandatory with C(joindomain)).'
    - ' - C(domainadminpassword) (string): Password used to join in AD domain (mandatory with C(joindomain)).'
    - ' - C(fullname) (string): Server owner name (default: Administrator).'
    - ' - C(joindomain) (string): AD domain to join (Not compatible with C(joinworkgroup)).'
    - ' - C(joinworkgroup) (string): Workgroup to join (Not compatible with C(joindomain), default: WORKGROUP).'
    - ' - C(orgname) (string): Organisation name (default: ACME).'
    - ' - C(password) (string): Local administrator password.'
    - ' - C(productid) (string): Product ID.'
    - ' - C(runonce) (list): List of commands to run at first user logon.'
    - ' - C(timezone) (int): Timezone (See U(https://msdn.microsoft.com/en-us/library/ms912391.aspx)).'
    version_added: '2.3'
  vapp_properties:
    description:
    - A list of vApp properties
    - 'For full list of attributes and types refer to: U(https://github.com/vmware/pyvmomi/blob/master/docs/vim/vApp/PropertyInfo.rst)'
    - 'Basic attributes are:'
    - ' - C(id) (string): Property id - required.'
    - ' - C(value) (string): Property value.'
    - ' - C(type) (string): Value type, string type by default.'
    - ' - C(operation): C(remove): This attribute is required only when removing properties.'
    version_added: '2.6'
  customization_spec:
    description:
    - Unique name identifying the requested customization specification.
    - This parameter is case sensitive.
    - If set, then overrides C(customization) parameter values.
    version_added: '2.6'
extends_documentation_fragment: vmware.documentation
'''

EXAMPLES = r'''
- name: Create a VM from a template
  vmware_guest:
    hostname: 192.0.2.44
    username: administrator@vsphere.local
    password: vmware
    validate_certs: no
    folder: /testvms
    name: testvm_2
    state: poweredon
    template: template_el7
    disk:
    - size_gb: 10
      type: thin
      datastore: g73_datastore
    hardware:
      memory_mb: 512
      num_cpus: 6
      num_cpu_cores_per_socket: 3
      scsi: paravirtual
      memory_reservation: 512
      memory_reservation_lock: True
      mem_limit: 8096
      mem_reservation: 4096
      cpu_limit: 8096
      cpu_reservation: 4096
      max_connections: 5
      hotadd_cpu: True
      hotremove_cpu: True
      hotadd_memory: False
      version: 12 # Hardware version of VM
    cdrom:
      type: iso
      iso_path: "[datastore1] livecd.iso"
    networks:
    - name: VM Network
      mac: aa:bb:dd:aa:00:14
    wait_for_ip_address: yes
  delegate_to: localhost
  register: deploy

- name: Clone a VM from Template and customize
  vmware_guest:
    hostname: 192.168.1.209
    username: administrator@vsphere.local
    password: vmware
    validate_certs: no
    datacenter: datacenter1
    cluster: cluster
    name: testvm-2
    template: template_windows
    networks:
    - name: VM Network
      ip: 192.168.1.100
      netmask: 255.255.255.0
      gateway: 192.168.1.1
      mac: aa:bb:dd:aa:00:14
      domain: my_domain
      dns_servers:
      - 192.168.1.1
      - 192.168.1.2
    - vlan: 1234
      type: dhcp
    customization:
      autologon: yes
      dns_servers:
      - 192.168.1.1
      - 192.168.1.2
      domain: my_domain
      password: new_vm_password
      runonce:
      - powershell.exe -ExecutionPolicy Unrestricted -File C:\Windows\Temp\ConfigureRemotingForAnsible.ps1 -ForceNewSSLCert -EnableCredSSP
  delegate_to: localhost
  
- name: Create a diskless VM
  vmware_guest:
    hostname: 192.168.1.209
    username: administrator@vsphere.local
    password: vmware
    validate_certs: no
    datacenter: datacenter1
    cluster: cluster
    datastore_cluster: data-cluster
    name: testvm-3
    hardware:
      memory_mb: 1024
      num_cpus: 2
      num_cpu_cores_per_socket: 1
  delegate_to: localhost

- name: Create a VM template
  vmware_guest:
    hostname: 192.0.2.88
    username: administrator@vsphere.local
    password: vmware
    validate_certs: no
    datacenter: datacenter1
    cluster: vmware_cluster_esx
    resource_pool: highperformance_pool
    folder: /testvms
    name: testvm_6
    is_template: yes
    guest_id: debian6_64Guest
    disk:
    - size_gb: 10
      type: thin
      datastore: g73_datastore
    hardware:
      memory_mb: 512
      num_cpus: 1
      scsi: lsilogic
  delegate_to: localhost
  register: deploy

- name: Rename a VM (requires the VM's uuid)
  vmware_guest:
    hostname: 192.168.1.209
    username: administrator@vsphere.local
    password: vmware
    uuid: 421e4592-c069-924d-ce20-7e7533fab926
    name: new_name
    state: present
  delegate_to: localhost

- name: Remove a VM by uuid
  vmware_guest:
    hostname: 192.168.1.209
    username: administrator@vsphere.local
    password: vmware
    uuid: 421e4592-c069-924d-ce20-7e7533fab926
    state: absent
  delegate_to: localhost

- name: Manipulate vApp properties
  vmware_guest:
    hostname: 192.168.1.209
    username: administrator@vsphere.local
    password: vmware
    name: vm_name
    state: present
    vapp_properties:
      - id: remoteIP
        category: Backup
        label: Backup server IP
        type: string
        value: 10.10.10.1
      - id: old_property
        operation: remove
'''

RETURN = r'''
instance:
    description: metadata about the new virtual machine
    returned: always
    type: dict
    sample: None
'''

import re
import time

HAS_PYVMOMI = False
try:
    import pyVmomi
    from pyVmomi import vim, vmodl

    HAS_PYVMOMI = True
except ImportError:
    pass

from ansible.module_utils.basic import AnsibleModule
from ansible.module_utils._text import to_text, to_native
from ansible.module_utils.vmware import (find_obj, gather_vm_facts, get_all_objs,
                                         compile_folder_path_for_object, serialize_spec,
                                         vmware_argument_spec, set_vm_power_state, PyVmomi)


class PyVmomiDeviceHelper(object):
    """ This class is a helper to create easily VMWare Objects for PyVmomiHelper """

    def __init__(self, module):
        self.module = module
        self.next_disk_unit_number = 0

    @staticmethod
    def create_scsi_controller(scsi_type):
        scsi_ctl = vim.vm.device.VirtualDeviceSpec()
        scsi_ctl.operation = vim.vm.device.VirtualDeviceSpec.Operation.add
        if scsi_type == 'lsilogic':
            scsi_ctl.device = vim.vm.device.VirtualLsiLogicController()
        elif scsi_type == 'paravirtual':
            scsi_ctl.device = vim.vm.device.ParaVirtualSCSIController()
        elif scsi_type == 'buslogic':
            scsi_ctl.device = vim.vm.device.VirtualBusLogicController()
        elif scsi_type == 'lsilogicsas':
            scsi_ctl.device = vim.vm.device.VirtualLsiLogicSASController()

        scsi_ctl.device.deviceInfo = vim.Description()
        scsi_ctl.device.slotInfo = vim.vm.device.VirtualDevice.PciBusSlotInfo()
        scsi_ctl.device.slotInfo.pciSlotNumber = 16
        scsi_ctl.device.controllerKey = 100
        scsi_ctl.device.unitNumber = 3
        scsi_ctl.device.busNumber = 0
        scsi_ctl.device.hotAddRemove = True
        scsi_ctl.device.sharedBus = 'noSharing'
        scsi_ctl.device.scsiCtlrUnitNumber = 7

        return scsi_ctl

    @staticmethod
    def is_scsi_controller(device):
        return isinstance(device, vim.vm.device.VirtualLsiLogicController) or \
               isinstance(device, vim.vm.device.ParaVirtualSCSIController) or \
               isinstance(device, vim.vm.device.VirtualBusLogicController) or \
               isinstance(device, vim.vm.device.VirtualLsiLogicSASController)

    @staticmethod
    def create_ide_controller():
        ide_ctl = vim.vm.device.VirtualDeviceSpec()
        ide_ctl.operation = vim.vm.device.VirtualDeviceSpec.Operation.add
        ide_ctl.device = vim.vm.device.VirtualIDEController()
        ide_ctl.device.deviceInfo = vim.Description()
        ide_ctl.device.busNumber = 0

        return ide_ctl

    @staticmethod
    def create_cdrom(ide_ctl, cdrom_type, iso_path=None):
        cdrom_spec = vim.vm.device.VirtualDeviceSpec()
        cdrom_spec.operation = vim.vm.device.VirtualDeviceSpec.Operation.add
        cdrom_spec.device = vim.vm.device.VirtualCdrom()
        cdrom_spec.device.controllerKey = ide_ctl.device.key
        cdrom_spec.device.key = -1
        cdrom_spec.device.connectable = vim.vm.device.VirtualDevice.ConnectInfo()
        cdrom_spec.device.connectable.allowGuestControl = True
        cdrom_spec.device.connectable.startConnected = (cdrom_type != "none")
        if cdrom_type in ["none", "client"]:
            cdrom_spec.device.backing = vim.vm.device.VirtualCdrom.RemotePassthroughBackingInfo()
        elif cdrom_type == "iso":
            cdrom_spec.device.backing = vim.vm.device.VirtualCdrom.IsoBackingInfo(fileName=iso_path)

        return cdrom_spec

    @staticmethod
    def is_equal_cdrom(vm_obj, cdrom_device, cdrom_type, iso_path):
        if cdrom_type == "none":
            return (isinstance(cdrom_device.backing, vim.vm.device.VirtualCdrom.RemotePassthroughBackingInfo) and
                    cdrom_device.connectable.allowGuestControl and
                    not cdrom_device.connectable.startConnected and
                    (
                            vm_obj.runtime.powerState != vim.VirtualMachinePowerState.poweredOn or not cdrom_device.connectable.connected))
        elif cdrom_type == "client":
            return (isinstance(cdrom_device.backing, vim.vm.device.VirtualCdrom.RemotePassthroughBackingInfo) and
                    cdrom_device.connectable.allowGuestControl and
                    cdrom_device.connectable.startConnected and
                    (
                            vm_obj.runtime.powerState != vim.VirtualMachinePowerState.poweredOn or cdrom_device.connectable.connected))
        elif cdrom_type == "iso":
            return (isinstance(cdrom_device.backing, vim.vm.device.VirtualCdrom.IsoBackingInfo) and
                    cdrom_device.backing.fileName == iso_path and
                    cdrom_device.connectable.allowGuestControl and
                    cdrom_device.connectable.startConnected and
                    (
                            vm_obj.runtime.powerState != vim.VirtualMachinePowerState.poweredOn or cdrom_device.connectable.connected))

    def create_scsi_disk(self, scsi_ctl, disk_index=None):
        diskspec = vim.vm.device.VirtualDeviceSpec()
        diskspec.operation = vim.vm.device.VirtualDeviceSpec.Operation.add
        diskspec.fileOperation = vim.vm.device.VirtualDeviceSpec.FileOperation.create
        diskspec.device = vim.vm.device.VirtualDisk()
        diskspec.device.backing = vim.vm.device.VirtualDisk.FlatVer2BackingInfo()
        diskspec.device.backing.diskMode = 'persistent'
        diskspec.device.controllerKey = scsi_ctl.device.key

        if self.next_disk_unit_number == 7:
            raise AssertionError()
        if disk_index == 7:
            raise AssertionError()
        """
        Configure disk unit number.
        """
        if disk_index is not None:
            diskspec.device.unitNumber = disk_index
            self.next_disk_unit_number = disk_index + 1
        else:
            diskspec.device.unitNumber = self.next_disk_unit_number
            self.next_disk_unit_number += 1

        # unit number 7 is reserved to SCSI controller, increase next index
        if self.next_disk_unit_number == 7:
            self.next_disk_unit_number += 1

        return diskspec

    def get_device(self, device_type, name):
        nic_dict = dict(pcnet32=vim.vm.device.VirtualPCNet32(),
                        vmxnet2=vim.vm.device.VirtualVmxnet2(),
                        vmxnet3=vim.vm.device.VirtualVmxnet3(),
                        e1000=vim.vm.device.VirtualE1000(),
                        e1000e=vim.vm.device.VirtualE1000e(),
                        sriov=vim.vm.device.VirtualSriovEthernetCard(),
                        )
        if device_type in nic_dict:
            return nic_dict[device_type]
        else:
            self.module.fail_json(msg='Invalid device_type "%s"'
                                      ' for network "%s"' % (device_type, name))

    def create_nic(self, device_type, device_label, device_infos):
        nic = vim.vm.device.VirtualDeviceSpec()
        nic.device = self.get_device(device_type, device_infos['name'])
        nic.device.wakeOnLanEnabled = bool(device_infos.get('wake_on_lan', True))
        nic.device.deviceInfo = vim.Description()
        nic.device.deviceInfo.label = device_label
        nic.device.deviceInfo.summary = device_infos['name']
        nic.device.connectable = vim.vm.device.VirtualDevice.ConnectInfo()
        nic.device.connectable.startConnected = bool(device_infos.get('start_connected', True))
        nic.device.connectable.allowGuestControl = bool(device_infos.get('allow_guest_control', True))
        nic.device.connectable.connected = True
        if 'mac' in device_infos and self.is_valid_mac_addr(device_infos['mac']):
            nic.device.addressType = 'manual'
            nic.device.macAddress = device_infos['mac']
        else:
            nic.device.addressType = 'generated'

        return nic

    @staticmethod
    def is_valid_mac_addr(mac_addr):
        """
        Function to validate MAC address for given string
        Args:
            mac_addr: string to validate as MAC address

        Returns: (Boolean) True if string is valid MAC address, otherwise False
        """
        mac_addr_regex = re.compile('[0-9a-f]{2}([-:])[0-9a-f]{2}(\\1[0-9a-f]{2}){4}$')
        return bool(mac_addr_regex.match(mac_addr))


class PyVmomiCache(object):
    """ This class caches references to objects which are requested multiples times but not modified """

    def __init__(self, content, dc_name=None):
        self.content = content
        self.dc_name = dc_name
        self.networks = {}
        self.clusters = {}
        self.esx_hosts = {}
        self.parent_datacenters = {}

    def find_obj(self, content, types, name, confine_to_datacenter=True):
        """ Wrapper around find_obj to set datacenter context """
        result = find_obj(content, types, name)
        if result and confine_to_datacenter:
            if self.get_parent_datacenter(result).name != self.dc_name:
                result = None
                objects = self.get_all_objs(content, types, confine_to_datacenter=True)
                for obj in objects:
                    if name is None or obj.name == name:
                        return obj
        return result

    def get_all_objs(self, content, types, confine_to_datacenter=True):
        """ Wrapper around get_all_objs to set datacenter context """
        objects = get_all_objs(content, types)
        if confine_to_datacenter:
            if hasattr(objects, 'items'):
                # resource pools come back as a dictionary
                # make a copy
                tmpobjs = objects.copy()
                for k, v in objects.items():
                    parent_dc = self.get_parent_datacenter(k)
                    if parent_dc.name != self.dc_name:
                        tmpobjs.pop(k, None)
                objects = tmpobjs
            else:
                # everything else should be a list
                objects = [x for x in objects if self.get_parent_datacenter(x).name == self.dc_name]

        return objects

    def get_network(self, network):
        if network not in self.networks:
            self.networks[network] = self.find_obj(self.content, [vim.Network], network)

        return self.networks[network]

    def get_cluster(self, cluster):
        if cluster not in self.clusters:
            self.clusters[cluster] = self.find_obj(self.content, [vim.ClusterComputeResource], cluster)

        return self.clusters[cluster]

    def get_esx_host(self, host):
        if host not in self.esx_hosts:
            self.esx_hosts[host] = self.find_obj(self.content, [vim.HostSystem], host)

        return self.esx_hosts[host]

    def get_parent_datacenter(self, obj):
        """ Walk the parent tree to find the objects datacenter """
        if isinstance(obj, vim.Datacenter):
            return obj
        if obj in self.parent_datacenters:
            return self.parent_datacenters[obj]
        datacenter = None
        while True:
            if not hasattr(obj, 'parent'):
                break
            obj = obj.parent
            if isinstance(obj, vim.Datacenter):
                datacenter = obj
                break
        self.parent_datacenters[obj] = datacenter
        return datacenter


class PyVmomiHelper(PyVmomi):
    def __init__(self, module):
        super(PyVmomiHelper, self).__init__(module)
        self.device_helper = PyVmomiDeviceHelper(self.module)
        self.configspec = None
        self.change_detected = False
        self.customspec = None
        self.cache = PyVmomiCache(self.content, dc_name=self.params['datacenter'])

    def gather_facts(self, vm):
        return gather_vm_facts(self.content, vm)

    def remove_vm(self, vm):
        # https://www.vmware.com/support/developer/converter-sdk/conv60_apireference/vim.ManagedEntity.html#destroy
        if vm.summary.runtime.powerState.lower() == 'poweredon':
            self.module.fail_json(msg="Virtual machine %s found in 'powered on' state, "
                                      "please use 'force' parameter to remove or poweroff VM "
                                      "and try removing VM again." % vm.name)
        task = vm.Destroy()
        self.wait_for_task(task)

        if task.info.state == 'error':
            return {'changed': False, 'failed': True, 'msg': task.info.error.msg}
        else:
            return {'changed': True, 'failed': False}

    def configure_guestid(self, vm_obj, vm_creation=False):
        # guest_id is not required when using templates
        if self.params['template'] and not self.params['guest_id']:
            return

        # guest_id is only mandatory on VM creation
        if vm_creation and self.params['guest_id'] is None:
            self.module.fail_json(msg="guest_id attribute is mandatory for VM creation")

        if self.params['guest_id'] and \
                (vm_obj is None or self.params['guest_id'].lower() != vm_obj.summary.config.guestId.lower()):
            self.change_detected = True
            self.configspec.guestId = self.params['guest_id']

    def configure_resource_alloc_info(self, vm_obj):
        """
        Function to configure resource allocation information about virtual machine
        :param vm_obj: VM object in case of reconfigure, None in case of deploy
        :return: None
        """
        rai_change_detected = False
        memory_allocation = vim.ResourceAllocationInfo()
        cpu_allocation = vim.ResourceAllocationInfo()

        if 'hardware' in self.params:
            if 'mem_limit' in self.params['hardware']:
                mem_limit = None
                try:
                    mem_limit = int(self.params['hardware'].get('mem_limit'))
                except ValueError as e:
                    self.module.fail_json(msg="hardware.mem_limit attribute should be an integer value.")
                memory_allocation.limit = mem_limit
                if vm_obj is None or memory_allocation.limit != vm_obj.config.memoryAllocation.limit:
                    rai_change_detected = True

            if 'mem_reservation' in self.params['hardware']:
                mem_reservation = None
                try:
                    mem_reservation = int(self.params['hardware'].get('mem_reservation'))
                except ValueError as e:
                    self.module.fail_json(msg="hardware.mem_reservation should be an integer value.")

                memory_allocation.reservation = mem_reservation
                if vm_obj is None or \
                        memory_allocation.reservation != vm_obj.config.memoryAllocation.reservation:
                    rai_change_detected = True

            if 'cpu_limit' in self.params['hardware']:
                cpu_limit = None
                try:
                    cpu_limit = int(self.params['hardware'].get('cpu_limit'))
                except ValueError as e:
                    self.module.fail_json(msg="hardware.cpu_limit attribute should be an integer value.")
                cpu_allocation.limit = cpu_limit
                if vm_obj is None or cpu_allocation.limit != vm_obj.config.cpuAllocation.limit:
                    rai_change_detected = True

            if 'cpu_reservation' in self.params['hardware']:
                cpu_reservation = None
                try:
                    cpu_reservation = int(self.params['hardware'].get('cpu_reservation'))
                except ValueError as e:
                    self.module.fail_json(msg="hardware.cpu_reservation should be an integer value.")
                cpu_allocation.reservation = cpu_reservation
                if vm_obj is None or \
                        cpu_allocation.reservation != vm_obj.config.cpuAllocation.reservation:
                    rai_change_detected = True

        if rai_change_detected:
            self.configspec.memoryAllocation = memory_allocation
            self.configspec.cpuAllocation = cpu_allocation
            self.change_detected = True

    def configure_cpu_and_memory(self, vm_obj, vm_creation=False):
        # set cpu/memory/etc
        if 'hardware' in self.params:
            if 'num_cpus' in self.params['hardware']:
                try:
                    num_cpus = int(self.params['hardware']['num_cpus'])
                except ValueError as e:
                    self.module.fail_json(msg="hardware.num_cpus attribute should be an integer value.")

                if 'num_cpu_cores_per_socket' in self.params['hardware']:
                    try:
                        num_cpu_cores_per_socket = int(self.params['hardware']['num_cpu_cores_per_socket'])
                    except ValueError as e:
                        self.module.fail_json(msg="hardware.num_cpu_cores_per_socket attribute "
                                                  "should be an integer value.")
                    if num_cpus % num_cpu_cores_per_socket != 0:
                        self.module.fail_json(msg="hardware.num_cpus attribute should be a multiple "
                                                  "of hardware.num_cpu_cores_per_socket")

                    self.configspec.numCoresPerSocket = num_cpu_cores_per_socket
                    if vm_obj is None or self.configspec.numCoresPerSocket != vm_obj.config.hardware.numCoresPerSocket:
                        self.change_detected = True

                self.configspec.numCPUs = num_cpus
                if vm_obj is None or self.configspec.numCPUs != vm_obj.config.hardware.numCPU:
                    self.change_detected = True
            # num_cpu is mandatory for VM creation
            elif vm_creation and not self.params['template']:
                self.module.fail_json(msg="hardware.num_cpus attribute is mandatory for VM creation")

            if 'memory_mb' in self.params['hardware']:
                try:
                    self.configspec.memoryMB = int(self.params['hardware']['memory_mb'])
                except ValueError:
                    self.module.fail_json(msg="Failed to parse hardware.memory_mb value."
                                              " Please refer the documentation and provide"
                                              " correct value.")
                if vm_obj is None or self.configspec.memoryMB != vm_obj.config.hardware.memoryMB:
                    self.change_detected = True
            # memory_mb is mandatory for VM creation
            elif vm_creation and not self.params['template']:
                self.module.fail_json(msg="hardware.memory_mb attribute is mandatory for VM creation")

            if 'hotadd_memory' in self.params['hardware']:
                self.configspec.memoryHotAddEnabled = bool(self.params['hardware']['hotadd_memory'])
                if vm_obj is None or self.configspec.memoryHotAddEnabled != vm_obj.config.memoryHotAddEnabled:
                    self.change_detected = True

            if 'hotadd_cpu' in self.params['hardware']:
                self.configspec.cpuHotAddEnabled = bool(self.params['hardware']['hotadd_cpu'])
                if vm_obj is None or self.configspec.cpuHotAddEnabled != vm_obj.config.cpuHotAddEnabled:
                    self.change_detected = True

            if 'hotremove_cpu' in self.params['hardware']:
                self.configspec.cpuHotRemoveEnabled = bool(self.params['hardware']['hotremove_cpu'])
                if vm_obj is None or self.configspec.cpuHotRemoveEnabled != vm_obj.config.cpuHotRemoveEnabled:
                    self.change_detected = True

            if 'memory_reservation' in self.params['hardware']:
                memory_reservation_mb = 0
                try:
                    memory_reservation_mb = int(self.params['hardware']['memory_reservation'])
                except ValueError as e:
                    self.module.fail_json(msg="Failed to set memory_reservation value."
                                              "Valid value for memory_reservation value in MB (integer): %s" % e)

                mem_alloc = vim.ResourceAllocationInfo()
                mem_alloc.reservation = memory_reservation_mb
                self.configspec.memoryAllocation = mem_alloc
                if vm_obj is None or self.configspec.memoryAllocation.reservation != vm_obj.config.memoryAllocation.reservation:
                    self.change_detected = True

            if 'memory_reservation_lock' in self.params['hardware']:
                self.configspec.memoryReservationLockedToMax = bool(self.params['hardware']['memory_reservation_lock'])
                if vm_obj is None or self.configspec.memoryReservationLockedToMax != vm_obj.config.memoryReservationLockedToMax:
                    self.change_detected = True

    def configure_cdrom(self, vm_obj):
        # Configure the VM CD-ROM
        if "cdrom" in self.params and self.params["cdrom"]:
            if "type" not in self.params["cdrom"] or self.params["cdrom"]["type"] not in ["none", "client", "iso"]:
                self.module.fail_json(msg="cdrom.type is mandatory")
            if self.params["cdrom"]["type"] == "iso" and (
                    "iso_path" not in self.params["cdrom"] or not self.params["cdrom"]["iso_path"]):
                self.module.fail_json(msg="cdrom.iso_path is mandatory in case cdrom.type is iso")

            if vm_obj and vm_obj.config.template:
                # Changing CD-ROM settings on a template is not supported
                return

            cdrom_spec = None
            cdrom_device = self.get_vm_cdrom_device(vm=vm_obj)
            iso_path = self.params["cdrom"]["iso_path"] if "iso_path" in self.params["cdrom"] else None
            if cdrom_device is None:
                # Creating new CD-ROM
                ide_device = self.get_vm_ide_device(vm=vm_obj)
                if ide_device is None:
                    # Creating new IDE device
                    ide_device = self.device_helper.create_ide_controller()
                    self.change_detected = True
                    self.configspec.deviceChange.append(ide_device)
                elif len(ide_device.device) > 3:
                    self.module.fail_json(
                        msg="hardware.cdrom specified for a VM or template which already has 4 IDE devices of which none are a cdrom")

                cdrom_spec = self.device_helper.create_cdrom(ide_ctl=ide_device,
                                                             cdrom_type=self.params["cdrom"]["type"], iso_path=iso_path)
                if vm_obj and vm_obj.runtime.powerState == vim.VirtualMachinePowerState.poweredOn:
                    cdrom_spec.device.connectable.connected = (self.params["cdrom"]["type"] != "none")

            elif not self.device_helper.is_equal_cdrom(vm_obj=vm_obj, cdrom_device=cdrom_device,
                                                       cdrom_type=self.params["cdrom"]["type"], iso_path=iso_path):
                # Updating an existing CD-ROM
                if self.params["cdrom"]["type"] in ["client", "none"]:
                    cdrom_device.backing = vim.vm.device.VirtualCdrom.RemotePassthroughBackingInfo()
                elif self.params["cdrom"]["type"] == "iso":
                    cdrom_device.backing = vim.vm.device.VirtualCdrom.IsoBackingInfo(fileName=iso_path)
                cdrom_device.connectable = vim.vm.device.VirtualDevice.ConnectInfo()
                cdrom_device.connectable.allowGuestControl = True
                cdrom_device.connectable.startConnected = (self.params["cdrom"]["type"] != "none")
                if vm_obj and vm_obj.runtime.powerState == vim.VirtualMachinePowerState.poweredOn:
                    cdrom_device.connectable.connected = (self.params["cdrom"]["type"] != "none")

                cdrom_spec = vim.vm.device.VirtualDeviceSpec()
                cdrom_spec.operation = vim.vm.device.VirtualDeviceSpec.Operation.edit
                cdrom_spec.device = cdrom_device

            if cdrom_spec:
                self.change_detected = True
                self.configspec.deviceChange.append(cdrom_spec)

    def configure_hardware_params(self, vm_obj):
        """
        Function to configure hardware related configuration of virtual machine
        Args:
            vm_obj: virtual machine object
        """
        if 'hardware' in self.params:
            if 'max_connections' in self.params['hardware']:
                # maxMksConnections == max_connections
                self.configspec.maxMksConnections = int(self.params['hardware']['max_connections'])
                if vm_obj is None or self.configspec.maxMksConnections != vm_obj.config.hardware.maxMksConnections:
                    self.change_detected = True

            if 'nested_virt' in self.params['hardware']:
                self.configspec.nestedHVEnabled = bool(self.params['hardware']['nested_virt'])
                if vm_obj is None or self.configspec.nestedHVEnabled != bool(vm_obj.config.nestedHVEnabled):
                    self.change_detected = True

            if 'version' in self.params['hardware']:
                hw_version_check_failed = False
                temp_version = self.params['hardware'].get('version', 10)
                try:
                    temp_version = int(temp_version)
                except ValueError:
                    hw_version_check_failed = True

                if temp_version not in range(3, 15):
                    hw_version_check_failed = True

                if hw_version_check_failed:
                    self.module.fail_json(msg="Failed to set hardware.version '%s' value as valid"
                                              " values range from 3 (ESX 2.x) to 14 (ESXi 6.5 and greater)." % temp_version)
                # Hardware version is denoted as "vmx-10"
                version = "vmx-%02d" % temp_version
                self.configspec.version = version
                if vm_obj is None or self.configspec.version != vm_obj.config.version:
                    self.change_detected = True
                if vm_obj is not None:
                    # VM exists and we need to update the hardware version
                    current_version = vm_obj.config.version
                    # current_version = "vmx-10"
                    version_digit = int(current_version.split("-", 1)[-1])
                    if temp_version < version_digit:
                        self.module.fail_json(msg="Current hardware version '%d' which is greater than the specified"
                                                  " version '%d'. Downgrading hardware version is"
                                                  " not supported. Please specify version greater"
                                                  " than the current version." % (version_digit,
                                                                                  temp_version))
                    new_version = "vmx-%02d" % temp_version
                    try:
                        task = vm_obj.UpgradeVM_Task(new_version)
                        self.wait_for_task(task)
                        if task.info.state != 'error':
                            self.change_detected = True
                    except vim.fault.AlreadyUpgraded:
                        # Don't fail if VM is already upgraded.
                        pass

    def get_vm_cdrom_device(self, vm=None):
        if vm is None:
            return None

        for device in vm.config.hardware.device:
            if isinstance(device, vim.vm.device.VirtualCdrom):
                return device

        return None

    def get_vm_ide_device(self, vm=None):
        if vm is None:
            return None

        for device in vm.config.hardware.device:
            if isinstance(device, vim.vm.device.VirtualIDEController):
                return device

        return None

    def get_vm_network_interfaces(self, vm=None):
        if vm is None:
            return []

        device_list = []
        for device in vm.config.hardware.device:
            if isinstance(device, vim.vm.device.VirtualPCNet32) or \
                    isinstance(device, vim.vm.device.VirtualVmxnet2) or \
                    isinstance(device, vim.vm.device.VirtualVmxnet3) or \
                    isinstance(device, vim.vm.device.VirtualE1000) or \
                    isinstance(device, vim.vm.device.VirtualE1000e) or \
                    isinstance(device, vim.vm.device.VirtualSriovEthernetCard):
                device_list.append(device)

        return device_list

    def sanitize_network_params(self):
        """
        Function to sanitize user provided network provided params

        Returns: A sanitized list of network params, else fails

        """
        network_devices = list()
        # Clean up user data here
        for network in self.params['networks']:
            if 'name' not in network and 'vlan' not in network:
                self.module.fail_json(msg="Please specify at least a network name or"
                                          " a VLAN name under VM network list.")

            if 'name' in network and find_obj(self.content, [vim.Network], network['name']) is None:
                self.module.fail_json(msg="Network '%(name)s' does not exist." % network)
            elif 'vlan' in network:
                dvps = self.cache.get_all_objs(self.content, [vim.dvs.DistributedVirtualPortgroup])
                for dvp in dvps:
                    if hasattr(dvp.config.defaultPortConfig, 'vlan') and \
                            dvp.config.defaultPortConfig.vlan.vlanId == int(network['vlan']):
                        network['name'] = dvp.config.name
                        break
                    if dvp.config.name == str(network['vlan']):
                        network['name'] = dvp.config.name
                        break
                else:
                    self.module.fail_json(msg="VLAN '%(vlan)s' does not exist." % network)

            if 'type' in network:
                if network['type'] not in ['dhcp', 'static']:
                    self.module.fail_json(msg="Network type '%(type)s' is not a valid parameter."
                                              " Valid parameters are ['dhcp', 'static']." % network)
                if network['type'] != 'static' and ('ip' in network or 'netmask' in network):
                    self.module.fail_json(msg='Static IP information provided for network "%(name)s",'
                                              ' but "type" is set to "%(type)s".' % network)
            else:
                # Type is optional parameter, if user provided IP or Subnet assume
                # network type as 'static'
                if 'ip' in network or 'netmask' in network:
                    network['type'] = 'static'
                else:
                    # User wants network type as 'dhcp'
                    network['type'] = 'dhcp'

            if network.get('type') == 'static':
                if 'ip' in network and 'netmask' not in network:
                    self.module.fail_json(msg="'netmask' is required if 'ip' is"
                                              " specified under VM network list.")
                if 'ip' not in network and 'netmask' in network:
                    self.module.fail_json(msg="'ip' is required if 'netmask' is"
                                              " specified under VM network list.")

            validate_device_types = ['pcnet32', 'vmxnet2', 'vmxnet3', 'e1000', 'e1000e', 'sriov']
            if 'device_type' in network and network['device_type'] not in validate_device_types:
                self.module.fail_json(msg="Device type specified '%s' is not valid."
                                          " Please specify correct device"
                                          " type from ['%s']." % (network['device_type'],
                                                                  "', '".join(validate_device_types)))

            if 'mac' in network and not PyVmomiDeviceHelper.is_valid_mac_addr(network['mac']):
                self.module.fail_json(msg="Device MAC address '%s' is invalid."
                                          " Please provide correct MAC address." % network['mac'])

            network_devices.append(network)

        return network_devices

    def configure_network(self, vm_obj):
        # Ignore empty networks, this permits to keep networks when deploying a template/cloning a VM
        if len(self.params['networks']) == 0:
            return

        network_devices = self.sanitize_network_params()

        # List current device for Clone or Idempotency
        current_net_devices = self.get_vm_network_interfaces(vm=vm_obj)
        if len(network_devices) < len(current_net_devices):
            self.module.fail_json(msg="Given network device list is lesser than current VM device list (%d < %d). "
                                      "Removing interfaces is not allowed"
                                      % (len(network_devices), len(current_net_devices)))

        for key in range(0, len(network_devices)):
            nic_change_detected = False
            network_name = network_devices[key]['name']
            if key < len(current_net_devices) and (vm_obj or self.params['template']):
                # We are editing existing network devices, this is either when
                # are cloning from VM or Template
                nic = vim.vm.device.VirtualDeviceSpec()
                nic.operation = vim.vm.device.VirtualDeviceSpec.Operation.edit

                nic.device = current_net_devices[key]
                if ('wake_on_lan' in network_devices[key] and
                        nic.device.wakeOnLanEnabled != network_devices[key].get('wake_on_lan')):
                    nic.device.wakeOnLanEnabled = network_devices[key].get('wake_on_lan')
                    nic_change_detected = True
                if ('start_connected' in network_devices[key] and
                        nic.device.connectable.startConnected != network_devices[key].get('start_connected')):
                    nic.device.connectable.startConnected = network_devices[key].get('start_connected')
                    nic_change_detected = True
                if ('allow_guest_control' in network_devices[key] and
                        nic.device.connectable.allowGuestControl != network_devices[key].get('allow_guest_control')):
                    nic.device.connectable.allowGuestControl = network_devices[key].get('allow_guest_control')
                    nic_change_detected = True

                if nic.device.deviceInfo.summary != network_name:
                    nic.device.deviceInfo.summary = network_name
                    nic_change_detected = True
                if 'device_type' in network_devices[key]:
                    device = self.device_helper.get_device(network_devices[key]['device_type'], network_name)
                    if nic.device != device:
                        self.module.fail_json(
                            msg="Changing the device type is not possible when interface is already present. "
                                "The failing device type is %s" % network_devices[key]['device_type'])
                # Changing mac address has no effect when editing interface
                if 'mac' in network_devices[key] and nic.device.macAddress != current_net_devices[key].macAddress:
                    self.module.fail_json(msg="Changing MAC address has not effect when interface is already present. "
                                              "The failing new MAC address is %s" % nic.device.macAddress)

            else:
                # Default device type is vmxnet3, VMWare best practice
                device_type = network_devices[key].get('device_type', 'vmxnet3')
                nic = self.device_helper.create_nic(device_type,
                                                    'Network Adapter %s' % (key + 1),
                                                    network_devices[key])
                nic.operation = vim.vm.device.VirtualDeviceSpec.Operation.add
                nic_change_detected = True

            if hasattr(self.cache.get_network(network_name), 'portKeys'):
                # VDS switch
                pg_obj = find_obj(self.content, [vim.dvs.DistributedVirtualPortgroup], network_name)

                if (nic.device.backing and
                        (not hasattr(nic.device.backing, 'port') or
                         (nic.device.backing.port.portgroupKey != pg_obj.key or
                          nic.device.backing.port.switchUuid != pg_obj.config.distributedVirtualSwitch.uuid))):
                    nic_change_detected = True

                dvs_port_connection = vim.dvs.PortConnection()
                dvs_port_connection.portgroupKey = pg_obj.key
                # If user specifies distributed port group without associating to the hostsystem on which
                # virtual machine is going to be deployed then we get error. We can infer that there is no
                # association between given distributed port group and host system.
                host_system = self.params.get('esxi_hostname')
                if host_system and host_system not in [host.config.host.name for host in pg_obj.config.distributedVirtualSwitch.config.host]:
                    self.module.fail_json(msg="It seems that host system '%s' is not associated with distributed"
                                              " virtual portgroup '%s'. Please make sure host system is associated"
                                              " with given distributed virtual portgroup" % (host_system, pg_obj.name))
                # TODO: (akasurde) There is no way to find association between resource pool and distributed virtual portgroup
                # For now, check if we are able to find distributed virtual switch
                if not pg_obj.config.distributedVirtualSwitch:
                    self.module.fail_json(msg="Failed to find distributed virtual switch which is associated with"
                                              " distributed virtual portgroup '%s'. Make sure hostsystem is associated with"
                                              " the given distributed virtual portgroup." % pg_obj.name)
                dvs_port_connection.switchUuid = pg_obj.config.distributedVirtualSwitch.uuid
                nic.device.backing = vim.vm.device.VirtualEthernetCard.DistributedVirtualPortBackingInfo()
                nic.device.backing.port = dvs_port_connection

            elif isinstance(self.cache.get_network(network_name), vim.OpaqueNetwork):
                # NSX-T Logical Switch
                nic.device.backing = vim.vm.device.VirtualEthernetCard.OpaqueNetworkBackingInfo()
                network_id = self.cache.get_network(network_name).summary.opaqueNetworkId
                nic.device.backing.opaqueNetworkType = 'nsx.LogicalSwitch'
<<<<<<< HEAD
                nic.device.backing.opaqueNetworkId = self.cache.get_network(network_name).summary.opaqueNetworkId
                nic.device.deviceInfo.summary = 'nsx.LogicalSwitch: %s' % (
                    self.cache.get_network(network_name).summary.opaqueNetworkId)

=======
                nic.device.backing.opaqueNetworkId = network_id
                nic.device.deviceInfo.summary = 'nsx.LogicalSwitch: %s' % network_id
>>>>>>> 16994bbd
            else:
                # vSwitch
                if not isinstance(nic.device.backing, vim.vm.device.VirtualEthernetCard.NetworkBackingInfo):
                    nic.device.backing = vim.vm.device.VirtualEthernetCard.NetworkBackingInfo()
                    nic_change_detected = True

                net_obj = self.cache.get_network(network_name)
                if nic.device.backing.network != net_obj:
                    nic.device.backing.network = net_obj
                    nic_change_detected = True

                if nic.device.backing.deviceName != network_name:
                    nic.device.backing.deviceName = network_name
                    nic_change_detected = True

            if nic_change_detected:
                self.configspec.deviceChange.append(nic)
                self.change_detected = True

    def configure_vapp_properties(self, vm_obj):
        if len(self.params['vapp_properties']) == 0:
            return

        for x in self.params['vapp_properties']:
            if not x.get('id'):
                self.module.fail_json(msg="id is required to set vApp property")

        new_vmconfig_spec = vim.vApp.VmConfigSpec()

        # This is primarily for vcsim/integration tests, unset vAppConfig was not seen on my deployments
        orig_spec = vm_obj.config.vAppConfig if vm_obj.config.vAppConfig else new_vmconfig_spec

        vapp_properties_current = dict((x.id, x) for x in orig_spec.property)
        vapp_properties_to_change = dict((x['id'], x) for x in self.params['vapp_properties'])

        # each property must have a unique key
        # init key counter with max value + 1
        all_keys = [x.key for x in orig_spec.property]
        new_property_index = max(all_keys) + 1 if all_keys else 0

        for property_id, property_spec in vapp_properties_to_change.items():
            is_property_changed = False
            new_vapp_property_spec = vim.vApp.PropertySpec()

            if property_id in vapp_properties_current:
                if property_spec.get('operation') == 'remove':
                    new_vapp_property_spec.operation = 'remove'
                    new_vapp_property_spec.removeKey = vapp_properties_current[property_id].key
                    is_property_changed = True
                else:
                    # this is 'edit' branch
                    new_vapp_property_spec.operation = 'edit'
                    new_vapp_property_spec.info = vapp_properties_current[property_id]
                    try:
                        for property_name, property_value in property_spec.items():

                            if property_name == 'operation':
                                # operation is not an info object property
                                # if set to anything other than 'remove' we don't fail
                                continue

                            # Updating attributes only if needed
                            if getattr(new_vapp_property_spec.info, property_name) != property_value:
                                setattr(new_vapp_property_spec.info, property_name, property_value)
                                is_property_changed = True

                    except Exception as e:
                        self.module.fail_json(msg="Failed to set vApp property field='%s' and value='%s'. Error: %s"
                                                  % (property_name, property_value, to_text(e)))
            else:
                if property_spec.get('operation') == 'remove':
                    # attemp to delete non-existent property
                    continue

                # this is add new property branch
                new_vapp_property_spec.operation = 'add'

                property_info = vim.vApp.PropertyInfo()
                property_info.classId = property_spec.get('classId')
                property_info.instanceId = property_spec.get('instanceId')
                property_info.id = property_spec.get('id')
                property_info.category = property_spec.get('category')
                property_info.label = property_spec.get('label')
                property_info.type = property_spec.get('type', 'string')
                property_info.userConfigurable = property_spec.get('userConfigurable', True)
                property_info.defaultValue = property_spec.get('defaultValue')
                property_info.value = property_spec.get('value', '')
                property_info.description = property_spec.get('description')

                new_vapp_property_spec.info = property_info
                new_vapp_property_spec.info.key = new_property_index
                new_property_index += 1
                is_property_changed = True
            if is_property_changed:
                new_vmconfig_spec.property.append(new_vapp_property_spec)
        if new_vmconfig_spec.property:
            self.configspec.vAppConfig = new_vmconfig_spec
            self.change_detected = True

    def customize_customvalues(self, vm_obj, config_spec):
        if len(self.params['customvalues']) == 0:
            return

        vm_custom_spec = config_spec
        vm_custom_spec.extraConfig = []

        changed = False
        facts = self.gather_facts(vm_obj)
        for kv in self.params['customvalues']:
            if 'key' not in kv or 'value' not in kv:
                self.module.exit_json(msg="customvalues items required both 'key' and 'value fields.")

            # If kv is not kv fetched from facts, change it
            if kv['key'] not in facts['customvalues'] or facts['customvalues'][kv['key']] != kv['value']:
                option = vim.option.OptionValue()
                option.key = kv['key']
                option.value = kv['value']

                vm_custom_spec.extraConfig.append(option)
                changed = True

        if changed:
            self.change_detected = True

    def customize_vm(self, vm_obj):

        # User specified customization specification
        custom_spec_name = self.params.get('customization_spec')
        if custom_spec_name:
            cc_mgr = self.content.customizationSpecManager
            if cc_mgr.DoesCustomizationSpecExist(name=custom_spec_name):
                temp_spec = cc_mgr.GetCustomizationSpec(name=custom_spec_name)
                self.customspec = temp_spec.spec
                return
            else:
                self.module.fail_json(msg="Unable to find customization specification"
                                          " '%s' in given configuration." % custom_spec_name)

        # Network settings
        adaptermaps = []
        for network in self.params['networks']:

            guest_map = vim.vm.customization.AdapterMapping()
            guest_map.adapter = vim.vm.customization.IPSettings()

            if 'ip' in network and 'netmask' in network:
                guest_map.adapter.ip = vim.vm.customization.FixedIp()
                guest_map.adapter.ip.ipAddress = str(network['ip'])
                guest_map.adapter.subnetMask = str(network['netmask'])
            elif 'type' in network and network['type'] == 'dhcp':
                guest_map.adapter.ip = vim.vm.customization.DhcpIpGenerator()

            if 'gateway' in network:
                guest_map.adapter.gateway = network['gateway']

            # On Windows, DNS domain and DNS servers can be set by network interface
            # https://pubs.vmware.com/vi3/sdk/ReferenceGuide/vim.vm.customization.IPSettings.html
            if 'domain' in network:
                guest_map.adapter.dnsDomain = network['domain']
            elif 'domain' in self.params['customization']:
                guest_map.adapter.dnsDomain = self.params['customization']['domain']

            if 'dns_servers' in network:
                guest_map.adapter.dnsServerList = network['dns_servers']
            elif 'dns_servers' in self.params['customization']:
                guest_map.adapter.dnsServerList = self.params['customization']['dns_servers']

            adaptermaps.append(guest_map)

        # Global DNS settings
        globalip = vim.vm.customization.GlobalIPSettings()
        if 'dns_servers' in self.params['customization']:
            globalip.dnsServerList = self.params['customization']['dns_servers']

        # TODO: Maybe list the different domains from the interfaces here by default ?
        if 'dns_suffix' in self.params['customization']:
            globalip.dnsSuffixList = self.params['customization']['dns_suffix']
        elif 'domain' in self.params['customization']:
            globalip.dnsSuffixList = self.params['customization']['domain']

        if self.params['guest_id']:
            guest_id = self.params['guest_id']
        else:
            guest_id = vm_obj.summary.config.guestId

        # For windows guest OS, use SysPrep
        # https://pubs.vmware.com/vi3/sdk/ReferenceGuide/vim.vm.customization.Sysprep.html#field_detail
        if 'win' in guest_id:
            ident = vim.vm.customization.Sysprep()

            ident.userData = vim.vm.customization.UserData()

            # Setting hostName, orgName and fullName is mandatory, so we set some default when missing
            ident.userData.computerName = vim.vm.customization.FixedName()
            ident.userData.computerName.name = str(
                self.params['customization'].get('hostname', self.params['name'].split('.')[0]))
            ident.userData.fullName = str(self.params['customization'].get('fullname', 'Administrator'))
            ident.userData.orgName = str(self.params['customization'].get('orgname', 'ACME'))

            if 'productid' in self.params['customization']:
                ident.userData.productId = str(self.params['customization']['productid'])

            ident.guiUnattended = vim.vm.customization.GuiUnattended()

            if 'autologon' in self.params['customization']:
                ident.guiUnattended.autoLogon = self.params['customization']['autologon']
                ident.guiUnattended.autoLogonCount = self.params['customization'].get('autologoncount', 1)

            if 'timezone' in self.params['customization']:
                ident.guiUnattended.timeZone = self.params['customization']['timezone']

            ident.identification = vim.vm.customization.Identification()

            if self.params['customization'].get('password', '') != '':
                ident.guiUnattended.password = vim.vm.customization.Password()
                ident.guiUnattended.password.value = str(self.params['customization']['password'])
                ident.guiUnattended.password.plainText = True

            if 'joindomain' in self.params['customization']:
                if 'domainadmin' not in self.params['customization'] or 'domainadminpassword' not in self.params[
                    'customization']:
                    self.module.fail_json(
                        msg="'domainadmin' and 'domainadminpassword' entries are mandatory in 'customization' section to use "
                            "joindomain feature")

                ident.identification.domainAdmin = str(self.params['customization']['domainadmin'])
                ident.identification.joinDomain = str(self.params['customization']['joindomain'])
                ident.identification.domainAdminPassword = vim.vm.customization.Password()
                ident.identification.domainAdminPassword.value = str(
                    self.params['customization']['domainadminpassword'])
                ident.identification.domainAdminPassword.plainText = True

            elif 'joinworkgroup' in self.params['customization']:
                ident.identification.joinWorkgroup = str(self.params['customization']['joinworkgroup'])

            if 'runonce' in self.params['customization']:
                ident.guiRunOnce = vim.vm.customization.GuiRunOnce()
                ident.guiRunOnce.commandList = self.params['customization']['runonce']

        else:
            # FIXME: We have no clue whether this non-Windows OS is actually Linux, hence it might fail!

            # For Linux guest OS, use LinuxPrep
            # https://pubs.vmware.com/vi3/sdk/ReferenceGuide/vim.vm.customization.LinuxPrep.html
            ident = vim.vm.customization.LinuxPrep()

            # TODO: Maybe add domain from interface if missing ?
            if 'domain' in self.params['customization']:
                ident.domain = str(self.params['customization']['domain'])

            ident.hostName = vim.vm.customization.FixedName()
            hostname = str(self.params['customization'].get('hostname', self.params['name'].split('.')[0]))
            # Remove all characters except alphanumeric and minus which is allowed by RFC 952
            valid_hostname = re.sub(r"[^a-zA-Z0-9\-]", "", hostname)
            ident.hostName.name = valid_hostname

        self.customspec = vim.vm.customization.Specification()
        self.customspec.nicSettingMap = adaptermaps
        self.customspec.globalIPSettings = globalip
        self.customspec.identity = ident

    def get_vm_scsi_controller(self, vm_obj):
        # If vm_obj doesn't exist there is no SCSI controller to find
        if vm_obj is None:
            return None

        for device in vm_obj.config.hardware.device:
            if self.device_helper.is_scsi_controller(device):
                scsi_ctl = vim.vm.device.VirtualDeviceSpec()
                scsi_ctl.device = device
                return scsi_ctl

        return None

    def get_configured_disk_size(self, expected_disk_spec):
        # what size is it?
        if [x for x in expected_disk_spec.keys() if x.startswith('size_') or x == 'size']:
            # size, size_tb, size_gb, size_mb, size_kb
            if 'size' in expected_disk_spec:
                size_regex = re.compile(r'(\d+(?:\.\d+)?)([tgmkTGMK][bB])')
                disk_size_m = size_regex.match(expected_disk_spec['size'])
                try:
                    if disk_size_m:
                        expected = disk_size_m.group(1)
                        unit = disk_size_m.group(2)
                    else:
                        raise ValueError

                    if re.match(r'\d+\.\d+', expected):
                        # We found float value in string, let's typecast it
                        expected = float(expected)
                    else:
                        # We found int value in string, let's typecast it
                        expected = int(expected)

                    if not expected or not unit:
                        raise ValueError

                except (TypeError, ValueError, NameError):
                    # Common failure
                    self.module.fail_json(msg="Failed to parse disk size please review value"
                                              " provided using documentation.")
            else:
                param = [x for x in expected_disk_spec.keys() if x.startswith('size_')][0]
                unit = param.split('_')[-1].lower()
                expected = [x[1] for x in expected_disk_spec.items() if x[0].startswith('size_')][0]
                expected = int(expected)

            disk_units = dict(tb=3, gb=2, mb=1, kb=0)
            if unit in disk_units:
                unit = unit.lower()
                return expected * (1024 ** disk_units[unit])
            else:
                self.module.fail_json(msg="%s is not a supported unit for disk size."
                                          " Supported units are ['%s']." % (unit,
                                                                            "', '".join(disk_units.keys())))

        # No size found but disk, fail
        self.module.fail_json(
            msg="No size, size_kb, size_mb, size_gb or size_tb attribute found into disk configuration")

    def configure_disks(self, vm_obj):
        # Ignore empty disk list, this permits to keep disks when deploying a template/cloning a VM
        if len(self.params['disk']) == 0:
            return

        scsi_ctl = self.get_vm_scsi_controller(vm_obj)

        # Create scsi controller only if we are deploying a new VM, not a template or reconfiguring
        if vm_obj is None or scsi_ctl is None:
            scsi_ctl = self.device_helper.create_scsi_controller(self.get_scsi_type())
            self.change_detected = True
            self.configspec.deviceChange.append(scsi_ctl)

        disks = [x for x in vm_obj.config.hardware.device if isinstance(x, vim.vm.device.VirtualDisk)] \
            if vm_obj is not None else None

        if disks is not None and self.params.get('disk') and len(self.params.get('disk')) < len(disks):
            self.module.fail_json(msg="Provided disks configuration has less disks than "
                                      "the target object (%d vs %d)" % (len(self.params.get('disk')), len(disks)))

        disk_index = 0
        for expected_disk_spec in self.params.get('disk'):
            disk_modified = False
            # If we are manipulating and existing objects which has disks and disk_index is in disks
            if vm_obj is not None and disks is not None and disk_index < len(disks):
                diskspec = vim.vm.device.VirtualDeviceSpec()
                # set the operation to edit so that it knows to keep other settings
                diskspec.operation = vim.vm.device.VirtualDeviceSpec.Operation.edit
                diskspec.device = disks[disk_index]
            else:
                diskspec = self.device_helper.create_scsi_disk(scsi_ctl, disk_index)
                disk_modified = True

            # is it thin?
            if 'type' in expected_disk_spec:
                disk_type = expected_disk_spec.get('type', '').lower()
                if disk_type == 'thin':
                    diskspec.device.backing.thinProvisioned = True
                elif disk_type == 'eagerzeroedthick':
                    diskspec.device.backing.eagerlyScrub = True

            # which datastore?
            if expected_disk_spec.get('datastore'):
                # TODO: This is already handled by the relocation spec,
                # but it needs to eventually be handled for all the
                # other disks defined
                pass

            # increment index for next disk search
            disk_index += 1
            # index 7 is reserved to SCSI controller
            if disk_index == 7:
                disk_index += 1

            kb = self.get_configured_disk_size(expected_disk_spec)
            # VMWare doesn't allow to reduce disk sizes
            if kb < diskspec.device.capacityInKB:
                self.module.fail_json(
                    msg="Given disk size is smaller than found (%d < %d). Reducing disks is not allowed." %
                        (kb, diskspec.device.capacityInKB))

            if kb != diskspec.device.capacityInKB or disk_modified:
                diskspec.device.capacityInKB = kb
                self.configspec.deviceChange.append(diskspec)

                self.change_detected = True

    def select_host(self):
        hostsystem = self.cache.get_esx_host(self.params['esxi_hostname'])
        if not hostsystem:
            self.module.fail_json(msg='Failed to find ESX host "%(esxi_hostname)s"' % self.params)
        if hostsystem.runtime.connectionState != 'connected' or hostsystem.runtime.inMaintenanceMode:
            self.module.fail_json(
                msg='ESXi "%(esxi_hostname)s" is in invalid state or in maintenance mode.' % self.params)
        return hostsystem

    def autoselect_datastore(self):
        datastore = None
        datastores = self.cache.get_all_objs(self.content, [vim.Datastore])

        if datastores is None or len(datastores) == 0:
            self.module.fail_json(msg="Unable to find a datastore list when autoselecting")

        datastore_freespace = 0
        for ds in datastores:
            if ds.summary.freeSpace > datastore_freespace:
                datastore = ds
                datastore_freespace = ds.summary.freeSpace

        return datastore

    def get_recommended_datastore(self, datastore_cluster_obj=None):
        """
        Function to return Storage DRS recommended datastore from datastore cluster
        Args:
            datastore_cluster_obj: datastore cluster managed object

        Returns: Name of recommended datastore from the given datastore cluster

        """
        if datastore_cluster_obj is None:
            return None
        # Check if Datastore Cluster provided by user is SDRS ready
        sdrs_status = datastore_cluster_obj.podStorageDrsEntry.storageDrsConfig.podConfig.enabled
        if sdrs_status:
            # We can get storage recommendation only if SDRS is enabled on given datastorage cluster
            pod_sel_spec = vim.storageDrs.PodSelectionSpec()
            pod_sel_spec.storagePod = datastore_cluster_obj
            storage_spec = vim.storageDrs.StoragePlacementSpec()
            storage_spec.podSelectionSpec = pod_sel_spec
            storage_spec.type = 'create'

            try:
                rec = self.content.storageResourceManager.RecommendDatastores(storageSpec=storage_spec)
                rec_action = rec.recommendations[0].action[0]
                return rec_action.destination.name
            except Exception as e:
                # There is some error so we fall back to general workflow
                pass
        datastore = None
        datastore_freespace = 0
        for ds in datastore_cluster_obj.childEntity:
            if isinstance(ds, vim.Datastore) and ds.summary.freeSpace > datastore_freespace:
                # If datastore field is provided, filter destination datastores
                datastore = ds
                datastore_freespace = ds.summary.freeSpace
        if datastore:
            return datastore.name
        return None

    def select_datastore(self, vm_obj=None):
        datastore = None
        datastore_name = None

        if len(self.params['disk']) != 0:
            # TODO: really use the datastore for newly created disks
            if 'autoselect_datastore' in self.params['disk'][0] and self.params['disk'][0]['autoselect_datastore']:
                datastores = self.cache.get_all_objs(self.content, [vim.Datastore])
                datastores = [x for x in datastores if
                              self.cache.get_parent_datacenter(x).name == self.params['datacenter']]
                if datastores is None or len(datastores) == 0:
                    self.module.fail_json(msg="Unable to find a datastore list when autoselecting")

                datastore_freespace = 0
                for ds in datastores:
                    if (ds.summary.freeSpace > datastore_freespace) or (
                            ds.summary.freeSpace == datastore_freespace and not datastore):
                        # If datastore field is provided, filter destination datastores
                        if 'datastore' in self.params['disk'][0] and \
                                isinstance(self.params['disk'][0]['datastore'], str) and \
                                ds.name.find(self.params['disk'][0]['datastore']) < 0:
                            continue

                        datastore = ds
                        datastore_name = datastore.name
                        datastore_freespace = ds.summary.freeSpace

            elif 'datastore' in self.params['disk'][0]:
                datastore_name = self.params['disk'][0]['datastore']
                # Check if user has provided datastore cluster first
                datastore_cluster = self.cache.find_obj(self.content, [vim.StoragePod], datastore_name)
                if datastore_cluster:
                    # If user specified datastore cluster so get recommended datastore
                    datastore_name = self.get_recommended_datastore(datastore_cluster_obj=datastore_cluster)
                # Check if get_recommended_datastore or user specified datastore exists or not
                datastore = self.cache.find_obj(self.content, [vim.Datastore], datastore_name)
            else:
                self.module.fail_json(
                    msg="Either datastore or autoselect_datastore should be provided to select datastore")

        if not datastore and self.params['template']:
            # use the template's existing DS
            disks = [x for x in vm_obj.config.hardware.device if isinstance(x, vim.vm.device.VirtualDisk)]
            if disks:
                datastore = disks[0].backing.datastore
                datastore_name = datastore.name
            # validation
            if datastore:
                dc = self.cache.get_parent_datacenter(datastore)
                if dc.name != self.params['datacenter']:
                    datastore = self.autoselect_datastore()
                    datastore_name = datastore.name

        if not datastore:
            if len(self.params['disk']) != 0 or self.params['template'] is None:
                if self.params['datastore_cluster'] is None:
                    self.module.fail_json(msg="You must specify the disks to add to the VM, or template to clone from"
                                              " or the datastore cluster to place the VM on.")

                datastore_cluster = self.cache.find_obj(self.content, [vim.StoragePod],
                                                        self.params['datastore_cluster'])
                datastore_name = self.get_recommended_datastore(datastore_cluster)

                if datastore_name is None:
                    self.module.fail_json(
                        msg="Failed to find the datastore cluster named %s" % self.params['datastore_cluster'])

        return datastore, datastore_name

    def obj_has_parent(self, obj, parent):
        if obj is None and parent is None:
            raise AssertionError()
        current_parent = obj

        while True:
            if current_parent.name == parent.name:
                return True

            # Check if we have reached till root folder
            moid = current_parent._moId
            if moid in ['group-d1', 'ha-folder-root']:
                return False

            current_parent = current_parent.parent
            if current_parent is None:
                return False

    def select_resource_pool_by_name(self, resource_pool_name):
        resource_pool = self.cache.find_obj(self.content, [vim.ResourcePool], resource_pool_name)
        if resource_pool is None:
            self.module.fail_json(msg='Could not find resource_pool "%s"' % resource_pool_name)
        return resource_pool

    def select_resource_pool_by_host(self, host):
        resource_pools = self.cache.get_all_objs(self.content, [vim.ResourcePool])
        for rp in resource_pools.items():
            if not rp[0]:
                continue

            if not hasattr(rp[0], 'parent') or not rp[0].parent:
                continue

            # Find resource pool on host
            if self.obj_has_parent(rp[0].parent, host.parent):
                # If no resource_pool selected or it's the selected pool, return it
                if self.module.params['resource_pool'] is None or rp[0].name == self.module.params['resource_pool']:
                    return rp[0]

        if self.module.params['resource_pool'] is not None:
            self.module.fail_json(msg="Could not find resource_pool %s for selected host %s"
                                      % (self.module.params['resource_pool'], host.name))
        else:
            self.module.fail_json(msg="Failed to find a resource group for %s" % host.name)

    def get_scsi_type(self):
        disk_controller_type = "paravirtual"
        # set cpu/memory/etc
        if 'hardware' in self.params:
            if 'scsi' in self.params['hardware']:
                if self.params['hardware']['scsi'] in ['buslogic', 'paravirtual', 'lsilogic', 'lsilogicsas']:
                    disk_controller_type = self.params['hardware']['scsi']
                else:
                    self.module.fail_json(msg="hardware.scsi attribute should be 'paravirtual' or 'lsilogic'")
        return disk_controller_type

    def find_folder(self, searchpath):
        """ Walk inventory objects one position of the searchpath at a time """

        # split the searchpath so we can iterate through it
        paths = [x.replace('/', '') for x in searchpath.split('/')]
        paths_total = len(paths) - 1
        position = 0

        # recursive walk while looking for next element in searchpath
        root = self.content.rootFolder
        while root and position <= paths_total:
            change = False
            if hasattr(root, 'childEntity'):
                for child in root.childEntity:
                    if child.name == paths[position]:
                        root = child
                        position += 1
                        change = True
                        break
            elif isinstance(root, vim.Datacenter):
                if hasattr(root, 'vmFolder'):
                    if root.vmFolder.name == paths[position]:
                        root = root.vmFolder
                        position += 1
                        change = True
            else:
                root = None

            if not change:
                root = None

        return root

    def get_resource_pool(self):
        resource_pool = None
        # highest priority, resource_pool given.
        if self.params['resource_pool']:
            resource_pool = self.select_resource_pool_by_name(self.params['resource_pool'])
        # next priority, esxi hostname given.
        elif self.params['esxi_hostname']:
            host = self.select_host()
            resource_pool = self.select_resource_pool_by_host(host)
        # next priority, cluster given, take the root of the pool
        elif self.params['cluster']:
            cluster = self.cache.get_cluster(self.params['cluster'])
            if cluster is None:
                self.module.fail_json(msg="Unable to find cluster '%(cluster)s'" % self.params)
            resource_pool = cluster.resourcePool
        # fallback, pick any RP
        else:
            resource_pool = self.select_resource_pool_by_name(self.params['resource_pool'])

        if resource_pool is None:
            self.module.fail_json(msg='Unable to find resource pool, need esxi_hostname, resource_pool, or cluster')

        return resource_pool

    def deploy_vm(self):
        # https://github.com/vmware/pyvmomi-community-samples/blob/master/samples/clone_vm.py
        # https://www.vmware.com/support/developer/vc-sdk/visdk25pubs/ReferenceGuide/vim.vm.CloneSpec.html
        # https://www.vmware.com/support/developer/vc-sdk/visdk25pubs/ReferenceGuide/vim.vm.ConfigSpec.html
        # https://www.vmware.com/support/developer/vc-sdk/visdk41pubs/ApiReference/vim.vm.RelocateSpec.html

        # FIXME:
        #   - static IPs

        self.folder = self.params.get('folder', None)
        if self.folder is None:
            self.module.fail_json(msg="Folder is required parameter while deploying new virtual machine")

        # Prepend / if it was missing from the folder path, also strip trailing slashes
        if not self.folder.startswith('/'):
            self.folder = '/%(folder)s' % self.params
        self.folder = self.folder.rstrip('/')

        datacenter = self.cache.find_obj(self.content, [vim.Datacenter], self.params['datacenter'])
        if datacenter is None:
            self.module.fail_json(msg='No datacenter named %(datacenter)s was found' % self.params)

        dcpath = compile_folder_path_for_object(datacenter)

        # Nested folder does not have trailing /
        if not dcpath.endswith('/'):
            dcpath += '/'

        # Check for full path first in case it was already supplied
        if (self.folder.startswith(dcpath + self.params['datacenter'] + '/vm') or
                self.folder.startswith(dcpath + '/' + self.params['datacenter'] + '/vm')):
            fullpath = self.folder
        elif self.folder.startswith('/vm/') or self.folder == '/vm':
            fullpath = "%s%s%s" % (dcpath, self.params['datacenter'], self.folder)
        elif self.folder.startswith('/'):
            fullpath = "%s%s/vm%s" % (dcpath, self.params['datacenter'], self.folder)
        else:
            fullpath = "%s%s/vm/%s" % (dcpath, self.params['datacenter'], self.folder)

        f_obj = self.content.searchIndex.FindByInventoryPath(fullpath)

        # abort if no strategy was successful
        if f_obj is None:
            # Add some debugging values in failure.
            details = {
                'datacenter': datacenter.name,
                'datacenter_path': dcpath,
                'folder': self.folder,
                'full_search_path': fullpath,
            }
            self.module.fail_json(msg='No folder %s matched in the search path : %s' % (self.folder, fullpath),
                                  details=details)

        destfolder = f_obj

        if self.params['template']:
            vm_obj = self.get_vm_or_template(template_name=self.params['template'])
            if vm_obj is None:
                self.module.fail_json(msg="Could not find a template named %(template)s" % self.params)
        else:
            vm_obj = None

        # always get a resource_pool
        resource_pool = self.get_resource_pool()

        # set the destination datastore for VM & disks
        (datastore, datastore_name) = self.select_datastore(vm_obj)

        self.configspec = vim.vm.ConfigSpec()
        self.configspec.deviceChange = []
        self.configure_guestid(vm_obj=vm_obj, vm_creation=True)
        self.configure_cpu_and_memory(vm_obj=vm_obj, vm_creation=True)
        self.configure_hardware_params(vm_obj=vm_obj)
        self.configure_resource_alloc_info(vm_obj=vm_obj)
        self.configure_disks(vm_obj=vm_obj)
        self.configure_network(vm_obj=vm_obj)
        self.configure_cdrom(vm_obj=vm_obj)

        # Find if we need network customizations (find keys in dictionary that requires customizations)
        network_changes = False
        for nw in self.params['networks']:
            for key in nw:
                # We don't need customizations for these keys
                if key not in ('device_type', 'mac', 'name', 'vlan'):
                    network_changes = True
                    break

        if len(self.params['customization']) > 0 or network_changes is True:
            self.customize_vm(vm_obj=vm_obj)

        clonespec = None
        clone_method = None
        try:
            if self.params['template']:
                # create the relocation spec
                relospec = vim.vm.RelocateSpec()

                # Only select specific host when ESXi hostname is provided
                if self.params['esxi_hostname']:
                    relospec.host = self.select_host()
                relospec.datastore = datastore

                # https://www.vmware.com/support/developer/vc-sdk/visdk41pubs/ApiReference/vim.vm.RelocateSpec.html
                # > pool: For a clone operation from a template to a virtual machine, this argument is required.
                relospec.pool = resource_pool

                if self.params['snapshot_src'] is not None and self.params['linked_clone']:
                    relospec.diskMoveType = vim.vm.RelocateSpec.DiskMoveOptions.createNewChildDiskBacking

                clonespec = vim.vm.CloneSpec(template=self.params['is_template'], location=relospec)
                if self.customspec:
                    clonespec.customization = self.customspec

                if self.params['snapshot_src'] is not None:
                    snapshot = self.get_snapshots_by_name_recursively(snapshots=vm_obj.snapshot.rootSnapshotList,
                                                                      snapname=self.params['snapshot_src'])
                    if len(snapshot) != 1:
                        self.module.fail_json(
                            msg='virtual machine "%(template)s" does not contain snapshot named "%(snapshot_src)s"' % self.params)

                    clonespec.snapshot = snapshot[0].snapshot

                clonespec.config = self.configspec
                clone_method = 'Clone'
                try:
                    task = vm_obj.Clone(folder=destfolder, name=self.params['name'], spec=clonespec)
                except vim.fault.NoPermission as e:
                    self.module.fail_json(msg="Failed to clone virtual machine %s to folder %s "
                                              "due to permission issue: %s" % (self.params['name'],
                                                                               destfolder,
                                                                               to_native(e.msg)))
                self.change_detected = True
            else:
                # ConfigSpec require name for VM creation
                self.configspec.name = self.params['name']
                self.configspec.files = vim.vm.FileInfo(logDirectory=None,
                                                        snapshotDirectory=None,
                                                        suspendDirectory=None,
                                                        vmPathName="[" + datastore_name + "]")

                clone_method = 'CreateVM_Task'
                try:
                    task = destfolder.CreateVM_Task(config=self.configspec, pool=resource_pool)
                except vmodl.fault.InvalidRequest as e:
                    self.module.fail_json(msg="Failed to create virtual machine due to invalid configuration "
                                              "parameter %s" % to_native(e.msg))
                except vim.fault.RestrictedVersion as e:
                    self.module.fail_json(msg="Failed to create virtual machine due to "
                                              "product versioning restrictions: %s" % to_native(e.msg))
                self.change_detected = True
            self.wait_for_task(task)
        except TypeError as e:
            self.module.fail_json(msg="TypeError was returned, please ensure to give correct inputs. %s" % to_text(e))

        if task.info.state == 'error':
            # https://kb.vmware.com/selfservice/microsites/search.do?language=en_US&cmd=displayKC&externalId=2021361
            # https://kb.vmware.com/selfservice/microsites/search.do?language=en_US&cmd=displayKC&externalId=2173

            # provide these to the user for debugging
            clonespec_json = serialize_spec(clonespec)
            configspec_json = serialize_spec(self.configspec)
            kwargs = {
                'changed': self.change_detected,
                'failed': True,
                'msg': task.info.error.msg,
                'clonespec': clonespec_json,
                'configspec': configspec_json,
                'clone_method': clone_method
            }

            return kwargs
        else:
            # set annotation
            vm = task.info.result
            if self.params['annotation']:
                annotation_spec = vim.vm.ConfigSpec()
                annotation_spec.annotation = str(self.params['annotation'])
                task = vm.ReconfigVM_Task(annotation_spec)
                self.wait_for_task(task)

            if self.params['customvalues']:
                vm_custom_spec = vim.vm.ConfigSpec()
                self.customize_customvalues(vm_obj=vm, config_spec=vm_custom_spec)
                task = vm.ReconfigVM_Task(vm_custom_spec)
                self.wait_for_task(task)

            if self.params['wait_for_ip_address'] or self.params['state'] in ['poweredon', 'restarted']:
                set_vm_power_state(self.content, vm, 'poweredon', force=False)

                if self.params['wait_for_ip_address']:
                    self.wait_for_vm_ip(vm)

            vm_facts = self.gather_facts(vm)
            return {'changed': self.change_detected, 'failed': False, 'instance': vm_facts}

    def get_snapshots_by_name_recursively(self, snapshots, snapname):
        snap_obj = []
        for snapshot in snapshots:
            if snapshot.name == snapname:
                snap_obj.append(snapshot)
            else:
                snap_obj = snap_obj + self.get_snapshots_by_name_recursively(snapshot.childSnapshotList, snapname)
        return snap_obj

    def reconfigure_vm(self):
        self.configspec = vim.vm.ConfigSpec()
        self.configspec.deviceChange = []

        self.configure_guestid(vm_obj=self.current_vm_obj)
        self.configure_cpu_and_memory(vm_obj=self.current_vm_obj)
        self.configure_hardware_params(vm_obj=self.current_vm_obj)
        self.configure_disks(vm_obj=self.current_vm_obj)
        self.configure_network(vm_obj=self.current_vm_obj)
        self.configure_cdrom(vm_obj=self.current_vm_obj)
        self.customize_customvalues(vm_obj=self.current_vm_obj, config_spec=self.configspec)
        self.configure_resource_alloc_info(vm_obj=self.current_vm_obj)
        self.configure_vapp_properties(vm_obj=self.current_vm_obj)

        if self.params['annotation'] and self.current_vm_obj.config.annotation != self.params['annotation']:
            self.configspec.annotation = str(self.params['annotation'])
            self.change_detected = True

        change_applied = False

        relospec = vim.vm.RelocateSpec()
        if self.params['resource_pool']:
            relospec.pool = self.select_resource_pool_by_name(self.params['resource_pool'])

            if relospec.pool is None:
                self.module.fail_json(msg='Unable to find resource pool "%(resource_pool)s"' % self.params)

            elif relospec.pool != self.current_vm_obj.resourcePool:
                task = self.current_vm_obj.RelocateVM_Task(spec=relospec)
                self.wait_for_task(task)
                change_applied = True

        # Only send VMWare task if we see a modification
        if self.change_detected:
            task = None
            try:
                task = self.current_vm_obj.ReconfigVM_Task(spec=self.configspec)
            except vim.fault.RestrictedVersion as e:
                self.module.fail_json(msg="Failed to reconfigure virtual machine due to"
                                          " product versioning restrictions: %s" % to_native(e.msg))
            self.wait_for_task(task)
            change_applied = True

            if task.info.state == 'error':
                # https://kb.vmware.com/selfservice/microsites/search.do?language=en_US&cmd=displayKC&externalId=2021361
                # https://kb.vmware.com/selfservice/microsites/search.do?language=en_US&cmd=displayKC&externalId=2173
                return {'changed': change_applied, 'failed': True, 'msg': task.info.error.msg}

        # Rename VM
        if self.params['uuid'] and self.params['name'] and self.params['name'] != self.current_vm_obj.config.name:
            task = self.current_vm_obj.Rename_Task(self.params['name'])
            self.wait_for_task(task)
            change_applied = True

            if task.info.state == 'error':
                return {'changed': change_applied, 'failed': True, 'msg': task.info.error.msg}

        # Mark VM as Template
        if self.params['is_template'] and not self.current_vm_obj.config.template:
            try:
                self.current_vm_obj.MarkAsTemplate()
            except vmodl.fault.NotSupported as e:
                self.module.fail_json(msg="Failed to mark virtual machine [%s] "
                                          "as template: %s" % (self.params['name'], e.msg))
            change_applied = True

        # Mark Template as VM
        elif not self.params['is_template'] and self.current_vm_obj.config.template:
            if self.params['resource_pool']:
                resource_pool = self.select_resource_pool_by_name(self.params['resource_pool'])

                if resource_pool is None:
                    self.module.fail_json(msg='Unable to find resource pool "%(resource_pool)s"' % self.params)

                self.current_vm_obj.MarkAsVirtualMachine(pool=resource_pool)

                # Automatically update VMWare UUID when converting template to VM.
                # This avoids an interactive prompt during VM startup.
                uuid_action = [x for x in self.current_vm_obj.config.extraConfig if x.key == "uuid.action"]
                if not uuid_action:
                    uuid_action_opt = vim.option.OptionValue()
                    uuid_action_opt.key = "uuid.action"
                    uuid_action_opt.value = "create"
                    self.configspec.extraConfig.append(uuid_action_opt)
                    self.change_detected = True

                change_applied = True
            else:
                self.module.fail_json(msg="Resource pool must be specified when converting template to VM!")

        vm_facts = self.gather_facts(self.current_vm_obj)
        return {'changed': change_applied, 'failed': False, 'instance': vm_facts}

    @staticmethod
    def wait_for_task(task):
        # https://www.vmware.com/support/developer/vc-sdk/visdk25pubs/ReferenceGuide/vim.Task.html
        # https://www.vmware.com/support/developer/vc-sdk/visdk25pubs/ReferenceGuide/vim.TaskInfo.html
        # https://github.com/virtdevninja/pyvmomi-community-samples/blob/master/samples/tools/tasks.py
        while task.info.state not in ['error', 'success']:
            time.sleep(1)

    def wait_for_vm_ip(self, vm, poll=100, sleep=5):
        ips = None
        facts = {}
        thispoll = 0
        while not ips and thispoll <= poll:
            newvm = self.get_vm()
            facts = self.gather_facts(newvm)
            if facts['ipv4'] or facts['ipv6']:
                ips = True
            else:
                time.sleep(sleep)
                thispoll += 1

        return facts


def main():
    argument_spec = vmware_argument_spec()
    argument_spec.update(
        state=dict(type='str', default='present',
                   choices=['absent', 'poweredoff', 'poweredon', 'present', 'rebootguest', 'restarted', 'shutdownguest',
                            'suspended']),
        template=dict(type='str', aliases=['template_src']),
        is_template=dict(type='bool', default=False),
        annotation=dict(type='str', aliases=['notes']),
        customvalues=dict(type='list', default=[]),
        name=dict(type='str'),
        name_match=dict(type='str', choices=['first', 'last'], default='first'),
        uuid=dict(type='str'),
        folder=dict(type='str'),
        guest_id=dict(type='str'),
        disk=dict(type='list', default=[]),
        cdrom=dict(type='dict', default={}),
        hardware=dict(type='dict', default={}),
        force=dict(type='bool', default=False),
        datacenter=dict(type='str', default='ha-datacenter'),
        datastore_cluster=dict(type='str'),
        esxi_hostname=dict(type='str'),
        cluster=dict(type='str'),
        wait_for_ip_address=dict(type='bool', default=False),
        state_change_timeout=dict(type='int', default=0),
        snapshot_src=dict(type='str'),
        linked_clone=dict(type='bool', default=False),
        networks=dict(type='list', default=[]),
        resource_pool=dict(type='str'),
        customization=dict(type='dict', default={}, no_log=True),
        customization_spec=dict(type='str', default=None),
        vapp_properties=dict(type='list', default=[]),
    )

    module = AnsibleModule(argument_spec=argument_spec,
                           supports_check_mode=True,
                           mutually_exclusive=[
                               ['cluster', 'esxi_hostname'],
                           ],
                           required_one_of=[
                               ['name', 'uuid'],
                           ],
                           )

    result = {'failed': False, 'changed': False}

    pyv = PyVmomiHelper(module)

    # Check if the VM exists before continuing
    vm = pyv.get_vm()

    # VM already exists
    if vm:
        if module.params['state'] == 'absent':
            # destroy it
            if module.check_mode:
                result.update(
                    vm_name=vm.name,
                    changed=True,
                    current_powerstate=vm.summary.runtime.powerState.lower(),
                    desired_operation='remove_vm',
                )
                module.exit_json(**result)
            if module.params['force']:
                # has to be poweredoff first
                set_vm_power_state(pyv.content, vm, 'poweredoff', module.params['force'])
            result = pyv.remove_vm(vm)
        elif module.params['state'] == 'present':
            if module.check_mode:
                result.update(
                    vm_name=vm.name,
                    changed=True,
                    desired_operation='reconfigure_vm',
                )
                module.exit_json(**result)
            result = pyv.reconfigure_vm()
        elif module.params['state'] in ['poweredon', 'poweredoff', 'restarted', 'suspended', 'shutdownguest',
                                        'rebootguest']:
            if module.check_mode:
                result.update(
                    vm_name=vm.name,
                    changed=True,
                    current_powerstate=vm.summary.runtime.powerState.lower(),
                    desired_operation='set_vm_power_state',
                )
                module.exit_json(**result)
            # set powerstate
            tmp_result = set_vm_power_state(pyv.content, vm, module.params['state'], module.params['force'],
                                            module.params['state_change_timeout'])
            if tmp_result['changed']:
                result["changed"] = True
            if not tmp_result["failed"]:
                result["failed"] = False
            result['instance'] = tmp_result['instance']
        else:
            # This should not happen
            raise AssertionError()
    # VM doesn't exist
    else:
        if module.params['state'] in ['poweredon', 'poweredoff', 'present', 'restarted', 'suspended']:
            if module.check_mode:
                result.update(
                    changed=True,
                    desired_operation='deploy_vm',
                )
                module.exit_json(**result)
            result = pyv.deploy_vm()
            if result['failed']:
                module.fail_json(msg='Failed to create a virtual machine : %s' % result['msg'])

    if result['failed']:
        module.fail_json(**result)
    else:
        module.exit_json(**result)


if __name__ == '__main__':
    main()<|MERGE_RESOLUTION|>--- conflicted
+++ resolved
@@ -1183,15 +1183,8 @@
                 nic.device.backing = vim.vm.device.VirtualEthernetCard.OpaqueNetworkBackingInfo()
                 network_id = self.cache.get_network(network_name).summary.opaqueNetworkId
                 nic.device.backing.opaqueNetworkType = 'nsx.LogicalSwitch'
-<<<<<<< HEAD
-                nic.device.backing.opaqueNetworkId = self.cache.get_network(network_name).summary.opaqueNetworkId
-                nic.device.deviceInfo.summary = 'nsx.LogicalSwitch: %s' % (
-                    self.cache.get_network(network_name).summary.opaqueNetworkId)
-
-=======
                 nic.device.backing.opaqueNetworkId = network_id
                 nic.device.deviceInfo.summary = 'nsx.LogicalSwitch: %s' % network_id
->>>>>>> 16994bbd
             else:
                 # vSwitch
                 if not isinstance(nic.device.backing, vim.vm.device.VirtualEthernetCard.NetworkBackingInfo):

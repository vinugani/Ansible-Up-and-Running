--- conflicted
+++ resolved
@@ -134,29 +134,15 @@
 
 
 def main():
-<<<<<<< HEAD
-    argument_spec = ec2_argument_spec()
-    argument_spec.update(
-        dict(
-            api_id=dict(type='str', required=False),
-            api_name=dict(type='str', required=False),
-            state=dict(type='str', default='present', choices=['present', 'absent']),
-            swagger_file=dict(type='path', default=None, aliases=['src', 'api_file']),
-            swagger_dict=dict(type='json', default=None),
-            swagger_text=dict(type='str', default=None),
-            stage=dict(type='str', default=None),
-            deploy_desc=dict(type='str', default="Automatic deployment by Ansible."),
-        )
-=======
     argument_spec = dict(
         api_id=dict(type='str', required=False),
+        api_name=dict(type='str', required=False),
         state=dict(type='str', default='present', choices=['present', 'absent']),
         swagger_file=dict(type='path', default=None, aliases=['src', 'api_file']),
         swagger_dict=dict(type='json', default=None),
         swagger_text=dict(type='str', default=None),
         stage=dict(type='str', default=None),
         deploy_desc=dict(type='str', default="Automatic deployment by Ansible."),
->>>>>>> 0d1c0681
     )
 
     mutually_exclusive = [['swagger_file', 'swagger_dict', 'swagger_text']]  # noqa: F841

#!/usr/bin/python
# -*- coding: utf-8 -*-

# Copyright: (c) 2017, Ansible Project
# GNU General Public License v3.0+ (see COPYING or https://www.gnu.org/licenses/gpl-3.0.txt)

ANSIBLE_METADATA = {'metadata_version': '1.1',
                    'status': ['preview'],
                    'supported_by': 'community'}

DOCUMENTATION = '''
---
module: ovirt_vms
short_description: Module to manage Virtual Machines in oVirt/RHV
version_added: "2.2"
author:
- Ondra Machacek (@machacekondra)
description:
    - This module manages whole lifecycle of the Virtual Machine(VM) in oVirt/RHV.
    - Since VM can hold many states in oVirt/RHV, this see notes to see how the states of the VM are handled.
options:
    name:
        description:
            - Name of the Virtual Machine to manage.
            - If VM don't exists C(name) is required. Otherwise C(id) or C(name) can be used.
    id:
        description:
            - ID of the Virtual Machine to manage.
    state:
        description:
            - Should the Virtual Machine be running/stopped/present/absent/suspended/next_run/registered.
              When C(state) is I(registered) and the unregistered VM's name
              belongs to an already registered in engine VM in the same DC
              then we fail to register the unregistered template.
            - I(present) state will create/update VM and don't change its state if it already exists.
            - I(running) state will create/update VM and start it.
            - I(next_run) state updates the VM and if the VM has next run configuration it will be rebooted.
            - Please check I(notes) to more detailed description of states.
            - I(registered) is supported since 2.4.
        choices: [ absent, next_run, present, registered, running, stopped, suspended ]
        default: present
    cluster:
        description:
            - Name of the cluster, where Virtual Machine should be created.
            - Required if creating VM.
    allow_partial_import:
        description:
            - Boolean indication whether to allow partial registration of Virtual Machine when C(state) is registered.
        version_added: "2.4"
    vnic_profile_mappings:
        description:
            - "Mapper which maps an external virtual NIC profile to one that exists in the engine when C(state) is registered.
               vnic_profile is described by the following dictionary:"
            - "C(source_network_name): The network name of the source network."
            - "C(source_profile_name): The profile name related to the source network."
            - "C(target_profile_id): The id of the target profile id to be mapped to in the engine."
        version_added: "2.5"
    cluster_mappings:
        description:
            - "Mapper which maps cluster name between VM's OVF and the destination cluster this VM should be registered to,
               relevant when C(state) is registered.
               Cluster mapping is described by the following dictionary:"
            - "C(source_name): The name of the source cluster."
            - "C(dest_name): The name of the destination cluster."
        version_added: "2.5"
    role_mappings:
        description:
            - "Mapper which maps role name between VM's OVF and the destination role this VM should be registered to,
               relevant when C(state) is registered.
               Role mapping is described by the following dictionary:"
            - "C(source_name): The name of the source role."
            - "C(dest_name): The name of the destination role."
        version_added: "2.5"
    domain_mappings:
        description:
            - "Mapper which maps aaa domain name between VM's OVF and the destination aaa domain this VM should be registered to,
               relevant when C(state) is registered.
               The aaa domain mapping is described by the following dictionary:"
            - "C(source_name): The name of the source aaa domain."
            - "C(dest_name): The name of the destination aaa domain."
        version_added: "2.5"
    affinity_group_mappings:
        description:
            - "Mapper which maps affinty name between VM's OVF and the destination affinity this VM should be registered to,
               relevant when C(state) is registered."
        version_added: "2.5"
    affinity_label_mappings:
        description:
            - "Mappper which maps affinity label name between VM's OVF and the destination label this VM should be registered to,
               relevant when C(state) is registered."
        version_added: "2.5"
    lun_mappings:
        description:
            - "Mapper which maps lun between VM's OVF and the destination lun this VM should contain, relevant when C(state) is registered.
               lun_mappings is described by the following dictionary:
               - C(logical_unit_id): The logical unit number to identify a logical unit,
               - C(logical_unit_port): The port being used to connect with the LUN disk.
               - C(logical_unit_portal): The portal being used to connect with the LUN disk.
               - C(logical_unit_address): The address of the block storage host.
               - C(logical_unit_target): The iSCSI specification located on an iSCSI server
               - C(logical_unit_username): Username to be used to connect to the block storage host.
               - C(logical_unit_password): Password to be used to connect to the block storage host.
               - C(storage_type): The storage type which the LUN reside on (iscsi or fcp)"
        version_added: "2.5"
    reassign_bad_macs:
        description:
            - "Boolean indication whether to reassign bad macs when C(state) is registered."
        version_added: "2.5"
    template:
        description:
            - Name of the template, which should be used to create Virtual Machine.
            - Required if creating VM.
            - If template is not specified and VM doesn't exist, VM will be created from I(Blank) template.
    template_version:
        description:
            - Version number of the template to be used for VM.
            - By default the latest available version of the template is used.
        version_added: "2.3"
    use_latest_template_version:
        description:
            - Specify if latest template version should be used, when running a stateless VM.
            - If this parameter is set to I(yes) stateless VM is created.
        type: bool
        version_added: "2.3"
    storage_domain:
        description:
            - Name of the storage domain where all template disks should be created.
            - This parameter is considered only when C(template) is provided.
            - IMPORTANT - This parameter is not idempotent, if the VM exists and you specfiy different storage domain,
              disk won't move.
        version_added: "2.4"
    disk_format:
        description:
            - Specify format of the disk.
            - If C(cow) format is used, disk will by created as sparse, so space will be allocated for the volume as needed, also known as I(thin provision).
            - If C(raw) format is used, disk storage will be allocated right away, also known as I(preallocated).
            - Note that this option isn't idempotent as it's not currently possible to change format of the disk via API.
            - This parameter is considered only when C(template) and C(storage domain) is provided.
        choices: [ cow, raw ]
        default: cow
        version_added: "2.4"
    memory:
        description:
            - Amount of memory of the Virtual Machine. Prefix uses IEC 60027-2 standard (for example 1GiB, 1024MiB).
            - Default value is set by engine.
    memory_guaranteed:
        description:
            - Amount of minimal guaranteed memory of the Virtual Machine.
              Prefix uses IEC 60027-2 standard (for example 1GiB, 1024MiB).
            - C(memory_guaranteed) parameter can't be lower than C(memory) parameter.
            - Default value is set by engine.
    memory_max:
        description:
            - Upper bound of virtual machine memory up to which memory hot-plug can be performed.
              Prefix uses IEC 60027-2 standard (for example 1GiB, 1024MiB).
            - Default value is set by engine.
        version_added: "2.5"
    cpu_shares:
        description:
            - Set a CPU shares for this Virtual Machine.
            - Default value is set by oVirt/RHV engine.
    cpu_cores:
        description:
            - Number of virtual CPUs cores of the Virtual Machine.
            - Default value is set by oVirt/RHV engine.
    cpu_sockets:
        description:
            - Number of virtual CPUs sockets of the Virtual Machine.
            - Default value is set by oVirt/RHV engine.
    cpu_threads:
        description:
            - Number of virtual CPUs sockets of the Virtual Machine.
            - Default value is set by oVirt/RHV engine.
        version_added: "2.5"
    type:
        description:
            - Type of the Virtual Machine.
            - Default value is set by oVirt/RHV engine.
            - I(high_performance) is supported since Ansible 2.5 and oVirt/RHV 4.2.
        choices: [ desktop, server, high_performance ]
    quota_id:
        description:
            - "Virtual Machine quota ID to be used for disk. By default quota is chosen by oVirt/RHV engine."
        version_added: "2.5"
    operating_system:
        description:
            - Operating system of the Virtual Machine.
            - Default value is set by oVirt/RHV engine.
        choices:
        - debian_7
        - freebsd
        - freebsdx64
        - other
        - other_linux
        - other_linux_ppc64
        - other_ppc64
        - rhel_3
        - rhel_4
        - rhel_4x64
        - rhel_5
        - rhel_5x64
        - rhel_6
        - rhel_6x64
        - rhel_6_ppc64
        - rhel_7x64
        - rhel_7_ppc64
        - sles_11
        - sles_11_ppc64
        - ubuntu_12_04
        - ubuntu_12_10
        - ubuntu_13_04
        - ubuntu_13_10
        - ubuntu_14_04
        - ubuntu_14_04_ppc64
        - windows_10
        - windows_10x64
        - windows_2003
        - windows_2003x64
        - windows_2008
        - windows_2008x64
        - windows_2008r2x64
        - windows_2008R2x64
        - windows_2012x64
        - windows_2012R2x64
        - windows_7
        - windows_7x64
        - windows_8
        - windows_8x64
        - windows_xp
    boot_devices:
        description:
            - List of boot devices which should be used to boot. For example C([ cdrom, hd ]).
            - Default value is set by oVirt/RHV engine.
        choices: [ cdrom, hd, network ]
    boot_menu:
        description:
            - "I(True) enable menu to select boot device, I(False) to disable it. By default is chosen by oVirt/RHV engine."
        version_added: "2.5"
    usb_support:
        description:
            - "I(True) enable USB support, I(False) to disable it. By default is chosen by oVirt/RHV engine."
        version_added: "2.5"
    serial_console:
        description:
            - "I(True) enable VirtIO serial console, I(False) to disable it. By default is chosen by oVirt/RHV engine."
        version_added: "2.5"
    sso:
        description:
            - "I(True) enable Single Sign On by Guest Agent, I(False) to disable it. By default is chosen by oVirt/RHV engine."
        version_added: "2.5"
    host:
        description:
            - Specify host where Virtual Machine should be running. By default the host is chosen by engine scheduler.
            - This parameter is used only when C(state) is I(running) or I(present).
    high_availability:
        description:
            - If I(yes) Virtual Machine will be set as highly available.
            - If I(no) Virtual Machine won't be set as highly available.
            - If no value is passed, default value is set by oVirt/RHV engine.
        type: bool
    high_availability_priority:
        description:
            - Indicates the priority of the virtual machine inside the run and migration queues.
              Virtual machines with higher priorities will be started and migrated before virtual machines with lower
              priorities. The value is an integer between 0 and 100. The higher the value, the higher the priority.
            - If no value is passed, default value is set by oVirt/RHV engine.
        version_added: "2.5"
    lease:
        description:
            - Name of the storage domain this virtual machine lease reside on.
            - NOTE - Supported since oVirt 4.1.
        version_added: "2.4"
    custom_compatibility_version:
        description:
            - "Enables a virtual machine to be customized to its own compatibility version. If
            'C(custom_compatibility_version)' is set, it overrides the cluster's compatibility version
            for this particular virtual machine."
        version_added: "2.7"
    host_devices:
        description:
            - Single Root I/O Virtualization - technology that allows single device to expose multiple endpoints that can be passed to VMs
            - host_devices is an list which contain dictinary with name and state of device
        version_added: "2.7"
    delete_protected:
        description:
            - If I(yes) Virtual Machine will be set as delete protected.
            - If I(no) Virtual Machine won't be set as delete protected.
            - If no value is passed, default value is set by oVirt/RHV engine.
    stateless:
        description:
            - If I(yes) Virtual Machine will be set as stateless.
            - If I(no) Virtual Machine will be unset as stateless.
            - If no value is passed, default value is set by oVirt/RHV engine.
    clone:
        description:
            - If I(yes) then the disks of the created virtual machine will be cloned and independent of the template.
            - This parameter is used only when C(state) is I(running) or I(present) and VM didn't exist before.
        type: bool
        default: 'no'
    clone_permissions:
        description:
            - If I(yes) then the permissions of the template (only the direct ones, not the inherited ones)
              will be copied to the created virtual machine.
            - This parameter is used only when C(state) is I(running) or I(present) and VM didn't exist before.
        type: bool
        default: 'no'
    cd_iso:
        description:
            - ISO file from ISO storage domain which should be attached to Virtual Machine.
            - If you pass empty string the CD will be ejected from VM.
            - If used with C(state) I(running) or I(present) and VM is running the CD will be attached to VM.
            - If used with C(state) I(running) or I(present) and VM is down the CD will be attached to VM persistently.
    force:
        description:
            - Please check to I(Synopsis) to more detailed description of force parameter, it can behave differently
              in different situations.
        type: bool
        default: 'no'
    nics:
        description:
            - List of NICs, which should be attached to Virtual Machine. NIC is described by following dictionary.
            - C(name) - Name of the NIC.
            - C(profile_name) - Profile name where NIC should be attached.
            - C(interface) -  Type of the network interface. One of following I(virtio), I(e1000), I(rtl8139), default is I(virtio).
            - C(mac_address) - Custom MAC address of the network interface, by default it's obtained from MAC pool.
            - NOTE - This parameter is used only when C(state) is I(running) or I(present) and is able to only create NICs.
              To manage NICs of the VM in more depth please use M(ovirt_nics) module instead.
    disks:
        description:
            - List of disks, which should be attached to Virtual Machine. Disk is described by following dictionary.
            - C(name) - Name of the disk. Either C(name) or C(id) is required.
            - C(id) - ID of the disk. Either C(name) or C(id) is required.
            - C(interface) - Interface of the disk, either I(virtio) or I(IDE), default is I(virtio).
            - C(bootable) - I(True) if the disk should be bootable, default is non bootable.
            - C(activate) - I(True) if the disk should be activated, default is activated.
            - NOTE - This parameter is used only when C(state) is I(running) or I(present) and is able to only attach disks.
              To manage disks of the VM in more depth please use M(ovirt_disks) module instead.
    sysprep:
        description:
            - Dictionary with values for Windows Virtual Machine initialization using sysprep.
            - C(host_name) - Hostname to be set to Virtual Machine when deployed.
            - C(active_directory_ou) - Active Directory Organizational Unit, to be used for login of user.
            - C(org_name) - Organization name to be set to Windows Virtual Machine.
            - C(domain) - Domain to be set to Windows Virtual Machine.
            - C(timezone) - Timezone to be set to Windows Virtual Machine.
            - C(ui_language) - UI language of the Windows Virtual Machine.
            - C(system_locale) - System localization of the Windows Virtual Machine.
            - C(input_locale) - Input localization of the Windows Virtual Machine.
            - C(windows_license_key) - License key to be set to Windows Virtual Machine.
            - C(user_name) - Username to be used for set password to Windows Virtual Machine.
            - C(root_password) - Password to be set for username to Windows Virtual Machine.
    cloud_init:
        description:
            - Dictionary with values for Unix-like Virtual Machine initialization using cloud init.
            - C(host_name) - Hostname to be set to Virtual Machine when deployed.
            - C(timezone) - Timezone to be set to Virtual Machine when deployed.
            - C(user_name) - Username to be used to set password to Virtual Machine when deployed.
            - C(root_password) - Password to be set for user specified by C(user_name) parameter.
            - C(authorized_ssh_keys) - Use this SSH keys to login to Virtual Machine.
            - C(regenerate_ssh_keys) - If I(True) SSH keys will be regenerated on Virtual Machine.
            - C(custom_script) - Cloud-init script which will be executed on Virtual Machine when deployed.  This is appended to the end of the
              cloud-init script generated by any other options.
            - C(dns_servers) - DNS servers to be configured on Virtual Machine.
            - C(dns_search) - DNS search domains to be configured on Virtual Machine.
            - C(nic_boot_protocol) - Set boot protocol of the network interface of Virtual Machine. Can be one of C(none), C(dhcp) or C(static).
            - C(nic_ip_address) - If boot protocol is static, set this IP address to network interface of Virtual Machine.
            - C(nic_netmask) - If boot protocol is static, set this netmask to network interface of Virtual Machine.
            - C(nic_gateway) - If boot protocol is static, set this gateway to network interface of Virtual Machine.
            - C(nic_name) - Set name to network interface of Virtual Machine.
            - C(nic_on_boot) - If I(True) network interface will be set to start on boot.
    cloud_init_nics:
        description:
            - List of dictionaries representing network interfaces to be setup by cloud init.
            - This option is used, when user needs to setup more network interfaces via cloud init.
            - If one network interface is enough, user should use C(cloud_init) I(nic_*) parameters. C(cloud_init) I(nic_*) parameters
              are merged with C(cloud_init_nics) parameters.
            - Dictionary can contain following values.
            - C(nic_boot_protocol) - Set boot protocol of the network interface of Virtual Machine. Can be one of C(none), C(dhcp) or C(static).
            - C(nic_ip_address) - If boot protocol is static, set this IP address to network interface of Virtual Machine.
            - C(nic_netmask) - If boot protocol is static, set this netmask to network interface of Virtual Machine.
            - C(nic_gateway) - If boot protocol is static, set this gateway to network interface of Virtual Machine.
            - C(nic_name) - Set name to network interface of Virtual Machine.
            - C(nic_on_boot) - If I(True) network interface will be set to start on boot.
        version_added: "2.3"
    cloud_init_persist:
        description:
            - "If I(true) the C(cloud_init) or C(sysprep) parameters will be saved for the virtual machine
               and won't be virtual machine won't be started as run-once."
        version_added: "2.5"
        aliases: [ 'sysprep_persist' ]
    kernel_path:
        description:
            - Path to a kernel image used to boot the virtual machine.
            - Kernel image must be stored on either the ISO domain or on the host's storage.
        version_added: "2.3"
    initrd_path:
        description:
            - Path to an initial ramdisk to be used with the kernel specified by C(kernel_path) option.
            - Ramdisk image must be stored on either the ISO domain or on the host's storage.
        version_added: "2.3"
    kernel_params:
        description:
            - Kernel command line parameters (formatted as string) to be used with the kernel specified by C(kernel_path) option.
        version_added: "2.3"
    instance_type:
        description:
            - Name of virtual machine's hardware configuration.
            - By default no instance type is used.
        version_added: "2.3"
    description:
        description:
            - Description of the Virtual Machine.
        version_added: "2.3"
    comment:
        description:
            - Comment of the Virtual Machine.
        version_added: "2.3"
    timezone:
        description:
            - Sets time zone offset of the guest hardware clock.
            - For example C(Etc/GMT)
        version_added: "2.3"
    serial_policy:
        description:
            - Specify a serial number policy for the Virtual Machine.
            - Following options are supported.
            - C(vm) - Sets the Virtual Machine's UUID as its serial number.
            - C(host) - Sets the host's UUID as the Virtual Machine's serial number.
            - C(custom) - Allows you to specify a custom serial number in C(serial_policy_value).
        version_added: "2.3"
    serial_policy_value:
        description:
            - Allows you to specify a custom serial number.
            - This parameter is used only when C(serial_policy) is I(custom).
        version_added: "2.3"
    vmware:
        description:
            - Dictionary of values to be used to connect to VMware and import
              a virtual machine to oVirt.
            - Dictionary can contain following values.
            - C(username) - The username to authenticate against the VMware.
            - C(password) - The password to authenticate against the VMware.
            - C(url) - The URL to be passed to the I(virt-v2v) tool for conversion.
              For example I(vpx://wmware_user@vcenter-host/DataCenter/Cluster/esxi-host?no_verify=1)
            - C(drivers_iso) - The name of the ISO containing drivers that can
              be used during the I(virt-v2v) conversion process.
            - C(sparse) - Specifies the disk allocation policy of the resulting
              virtual machine. I(true) for sparse, I(false) for preallocated.
              Default value is I(true).
            - C(storage_domain) - Specifies the target storage domain for
              converted disks. This is required parameter.
        version_added: "2.3"
    xen:
        description:
            - Dictionary of values to be used to connect to XEN and import
              a virtual machine to oVirt.
            - Dictionary can contain following values.
            - C(url) - The URL to be passed to the I(virt-v2v) tool for conversion.
              For example I(xen+ssh://root@zen.server). This is required parameter.
            - C(drivers_iso) - The name of the ISO containing drivers that can
              be used during the I(virt-v2v) conversion process.
            - C(sparse) - Specifies the disk allocation policy of the resulting
              virtual machine. I(true) for sparse, I(false) for preallocated.
              Default value is I(true).
            - C(storage_domain) - Specifies the target storage domain for
              converted disks. This is required parameter.
        version_added: "2.3"
    kvm:
        description:
            - Dictionary of values to be used to connect to kvm and import
              a virtual machine to oVirt.
            - Dictionary can contain following values.
            - C(name) - The name of the KVM virtual machine.
            - C(username) - The username to authenticate against the KVM.
            - C(password) - The password to authenticate against the KVM.
            - C(url) - The URL to be passed to the I(virt-v2v) tool for conversion.
              For example I(qemu:///system). This is required parameter.
            - C(drivers_iso) - The name of the ISO containing drivers that can
              be used during the I(virt-v2v) conversion process.
            - C(sparse) - Specifies the disk allocation policy of the resulting
              virtual machine. I(true) for sparse, I(false) for preallocated.
              Default value is I(true).
            - C(storage_domain) - Specifies the target storage domain for
              converted disks. This is required parameter.
        version_added: "2.3"
    cpu_mode:
        description:
            - "CPU mode of the virtual machine. It can be some of the following: I(host_passthrough), I(host_model) or I(custom)."
            - "For I(host_passthrough) CPU type you need to set C(placement_policy) to I(pinned)."
            - "If no value is passed, default value is set by oVirt/RHV engine."
        version_added: "2.5"
    placement_policy:
        description:
            - "The configuration of the virtual machine's placement policy."
            - "Placement policy can be one of the following values:"
            - "C(migratable) - Allow manual and automatic migration."
            - "C(pinned) - Do not allow migration."
            - "C(user_migratable) - Allow manual migration only."
            - "If no value is passed, default value is set by oVirt/RHV engine."
        version_added: "2.5"
    ticket:
        description:
            - "If I(true), in addition return I(remote_vv_file) inside I(vm) dictionary, which contains compatible
                content for remote-viewer application. Works only C(state) is I(running)."
        version_added: "2.7"
    cpu_pinning:
        description:
            - "CPU Pinning topology to map virtual machine CPU to host CPU."
            - "CPU Pinning topology is a list of dictionary which can have following values:"
            - "C(cpu) - Number of the host CPU."
            - "C(vcpu) - Number of the virtual machine CPU."
        version_added: "2.5"
    soundcard_enabled:
        description:
            - "If I(true), the sound card is added to the virtual machine."
        version_added: "2.5"
    smartcard_enabled:
        description:
            - "If I(true), use smart card authentication."
        version_added: "2.5"
    io_threads:
        description:
            - "Number of IO threads used by virtual machine. I(0) means IO threading disabled."
        version_added: "2.5"
    ballooning_enabled:
        description:
            - "If I(true), use memory ballooning."
            - "Memory balloon is a guest device, which may be used to re-distribute / reclaim the host memory
               based on VM needs in a dynamic way. In this way it's possible to create memory over commitment states."
        version_added: "2.5"
    numa_tune_mode:
        description:
            - "Set how the memory allocation for NUMA nodes of this VM is applied (relevant if NUMA nodes are set for this VM)."
            - "It can be one of the following: I(interleave), I(preferred) or I(strict)."
            - "If no value is passed, default value is set by oVirt/RHV engine."
        version_added: "2.6"
    numa_nodes:
        description:
            - "List of vNUMA Nodes to set for this VM and pin them to assigned host's physical NUMA node."
            - "Each vNUMA node is described by following dictionary:"
            - "C(index) -  The index of this NUMA node (mandatory)."
            - "C(memory) - Memory size of the NUMA node in MiB (mandatory)."
            - "C(cores) -  list of VM CPU cores indexes to be included in this NUMA node (mandatory)."
            - "C(numa_node_pins) - list of physical NUMA node indexes to pin this virtual NUMA node to."
        version_added: "2.6"
    rng_device:
        description:
            - "Random number generator (RNG). You can choose of one the following devices I(urandom), I(random) or I(hwrng)."
            - "In order to select I(hwrng), you must have it enabled on cluster first."
            - "/dev/urandom is used for cluster version >= 4.1, and /dev/random for cluster version <= 4.0"
        version_added: "2.5"
    custom_properties:
        description:
            - "Properties sent to VDSM to configure various hooks."
            - "Custom properties is a list of dictionary which can have following values:"
            - "C(name) - Name of the custom property. For example: I(hugepages), I(vhost), I(sap_agent), etc."
            - "C(regexp) - Regular expression to set for custom property."
            - "C(value) - Value to set for custom property."
        version_added: "2.5"
    watchdog:
        description:
            - "Assign watchdog device for the virtual machine."
            - "Watchdogs is a dictionary which can have following values:"
            - "C(model) - Model of the watchdog device. For example: I(i6300esb), I(diag288) or I(null)."
            - "C(action) - Watchdog action to be performed when watchdog is triggered. For example: I(none), I(reset), I(poweroff), I(pause) or I(dump)."
        version_added: "2.5"
    graphical_console:
        description:
            - "Assign graphical console to the virtual machine."
            - "Graphical console is a dictionary which can have following values:"
            - "C(headless_mode) - If I(true) disable the graphics console for this virtual machine."
            - "C(protocol) - Graphical protocol, a list of I(spice), I(vnc), or both."
        version_added: "2.5"
notes:
    - If VM is in I(UNASSIGNED) or I(UNKNOWN) state before any operation, the module will fail.
      If VM is in I(IMAGE_LOCKED) state before any operation, we try to wait for VM to be I(DOWN).
      If VM is in I(SAVING_STATE) state before any operation, we try to wait for VM to be I(SUSPENDED).
      If VM is in I(POWERING_DOWN) state before any operation, we try to wait for VM to be I(UP) or I(DOWN). VM can
      get into I(UP) state from I(POWERING_DOWN) state, when there is no ACPI or guest agent running inside VM, or
      if the shutdown operation fails.
      When user specify I(UP) C(state), we always wait to VM to be in I(UP) state in case VM is I(MIGRATING),
      I(REBOOTING), I(POWERING_UP), I(RESTORING_STATE), I(WAIT_FOR_LAUNCH). In other states we run start operation on VM.
      When user specify I(stopped) C(state), and If user pass C(force) parameter set to I(true) we forcibly stop the VM in
      any state. If user don't pass C(force) parameter, we always wait to VM to be in UP state in case VM is
      I(MIGRATING), I(REBOOTING), I(POWERING_UP), I(RESTORING_STATE), I(WAIT_FOR_LAUNCH). If VM is in I(PAUSED) or
      I(SUSPENDED) state, we start the VM. Then we gracefully shutdown the VM.
      When user specify I(suspended) C(state), we always wait to VM to be in UP state in case VM is I(MIGRATING),
      I(REBOOTING), I(POWERING_UP), I(RESTORING_STATE), I(WAIT_FOR_LAUNCH). If VM is in I(PAUSED) or I(DOWN) state,
      we start the VM. Then we suspend the VM.
      When user specify I(absent) C(state), we forcibly stop the VM in any state and remove it.
extends_documentation_fragment: ovirt
'''

EXAMPLES = '''
# Examples don't contain auth parameter for simplicity,
# look at ovirt_auth module to see how to reuse authentication:

- name: Creates a new Virtual Machine from template named 'rhel7_template'
  ovirt_vms:
    state: present
    name: myvm
    template: rhel7_template
    cluster: mycluster

- name: Register VM
  ovirt_vms:
    state: registered
    storage_domain: mystorage
    cluster: mycluster
    name: myvm

- name: Register VM using id
  ovirt_vms:
    state: registered
    storage_domain: mystorage
    cluster: mycluster
    id: 1111-1111-1111-1111

- name: Register VM, allowing partial import
  ovirt_vms:
    state: registered
    storage_domain: mystorage
    allow_partial_import: "True"
    cluster: mycluster
    id: 1111-1111-1111-1111

- name: Register VM with vnic profile mappings and reassign bad macs
  ovirt_vms:
    state: registered
    storage_domain: mystorage
    cluster: mycluster
    id: 1111-1111-1111-1111
    vnic_profile_mappings:
    - source_network_name: mynetwork
      source_profile_name: mynetwork
      target_profile_id: 3333-3333-3333-3333
    - source_network_name: mynetwork2
      source_profile_name: mynetwork2
      target_profile_id: 4444-4444-4444-4444
    reassign_bad_macs: "True"

- name: Register VM with mappings
  ovirt_vms:
    state: registered
    storage_domain: mystorage
    cluster: mycluster
    id: 1111-1111-1111-1111
    role_mappings:
      - source_name: Role_A
        dest_name: Role_B
    domain_mappings:
      - source_name: Domain_A
        dest_name: Domain_B
    lun_mappings:
      - source_storage_type: iscsi
        source_logical_unit_id: 1IET_000d0001
        source_logical_unit_port: 3260
        source_logical_unit_portal: 1
        source_logical_unit_address: 10.34.63.203
        source_logical_unit_target: iqn.2016-08-09.brq.str-01:omachace
        dest_storage_type: iscsi
        dest_logical_unit_id: 1IET_000d0002
        dest_logical_unit_port: 3260
        dest_logical_unit_portal: 1
        dest_logical_unit_address: 10.34.63.204
        dest_logical_unit_target: iqn.2016-08-09.brq.str-02:omachace
    affinity_group_mappings:
      - source_name: Affinity_A
        dest_name: Affinity_B
    affinity_label_mappings:
      - source_name: Label_A
        dest_name: Label_B
    cluster_mappings:
      - source_name: cluster_A
        dest_name: cluster_B

- name: Creates a stateless VM which will always use latest template version
  ovirt_vms:
    name: myvm
    template: rhel7
    cluster: mycluster
    use_latest_template_version: true

# Creates a new server rhel7 Virtual Machine from Blank template
# on brq01 cluster with 2GiB memory and 2 vcpu cores/sockets
# and attach bootable disk with name rhel7_disk and attach virtio NIC
- ovirt_vms:
    state: present
    cluster: brq01
    name: myvm
    memory: 2GiB
    cpu_cores: 2
    cpu_sockets: 2
    cpu_shares: 1024
    type: server
    operating_system: rhel_7x64
    disks:
      - name: rhel7_disk
        bootable: True
    nics:
      - name: nic1

- name: Run VM with cloud init
  ovirt_vms:
    name: rhel7
    template: rhel7
    cluster: Default
    memory: 1GiB
    high_availability: true
    high_availability_priority: 50  # Available from Ansible 2.5
    cloud_init:
      nic_boot_protocol: static
      nic_ip_address: 10.34.60.86
      nic_netmask: 255.255.252.0
      nic_gateway: 10.34.63.254
      nic_name: eth1
      nic_on_boot: true
      host_name: example.com
      custom_script: |
        write_files:
         - content: |
             Hello, world!
           path: /tmp/greeting.txt
           permissions: '0644'
      user_name: root
      root_password: super_password

- name: Run VM with cloud init, with multiple network interfaces
  ovirt_vms:
    name: rhel7_4
    template: rhel7
    cluster: mycluster
    cloud_init_nics:
    - nic_name: eth0
      nic_boot_protocol: dhcp
      nic_on_boot: true
    - nic_name: eth1
      nic_boot_protocol: static
      nic_ip_address: 10.34.60.86
      nic_netmask: 255.255.252.0
      nic_gateway: 10.34.63.254
      nic_on_boot: true

- name: Run VM with sysprep
  ovirt_vms:
    name: windows2012R2_AD
    template: windows2012R2
    cluster: Default
    memory: 3GiB
    high_availability: true
    sysprep:
      host_name: windowsad.example.com
      user_name: Administrator
      root_password: SuperPassword123

- name: Migrate/Run VM to/on host named 'host1'
  ovirt_vms:
    state: running
    name: myvm
    host: host1

- name: Change VMs CD
  ovirt_vms:
    name: myvm
    cd_iso: drivers.iso

- name: Eject VMs CD
  ovirt_vms:
    name: myvm
    cd_iso: ''

- name: Boot VM from CD
  ovirt_vms:
    name: myvm
    cd_iso: centos7_x64.iso
    boot_devices:
        - cdrom

- name: Stop vm
  ovirt_vms:
    state: stopped
    name: myvm

- name: Upgrade memory to already created VM
  ovirt_vms:
    name: myvm
    memory: 4GiB

- name: Hot plug memory to already created and running VM (VM won't be restarted)
  ovirt_vms:
    name: myvm
    memory: 4GiB

# Create/update a VM to run with two vNUMA nodes and pin them to physical NUMA nodes as follows:
# vnuma index 0-> numa index 0, vnuma index 1-> numa index 1
- name: Create a VM to run with two vNUMA nodes
  ovirt_vms:
    name: myvm
    cluster: mycluster
    numa_tune_mode: "interleave"
    numa_nodes:
    - index: 0
      cores: [0]
      memory: 20
      numa_node_pins: [0]
    - index: 1
      cores: [1]
      memory: 30
      numa_node_pins: [1]

- name: Update an existing VM to run without previously created vNUMA nodes (i.e. remove all vNUMA nodes+NUMA pinning setting)
  ovirt_vms:
    name: myvm
    cluster: mycluster
    state: "present"
    numa_tune_mode: "interleave"
    numa_nodes:
    - index: -1

# When change on the VM needs restart of the VM, use next_run state,
# The VM will be updated and rebooted if there are any changes.
# If present state would be used, VM won't be restarted.
- ovirt_vms:
    state: next_run
    name: myvm
    boot_devices:
      - network

- name: Import virtual machine from VMware
  ovirt_vms:
    state: stopped
    cluster: mycluster
    name: vmware_win10
    timeout: 1800
    poll_interval: 30
    vmware:
      url: vpx://user@1.2.3.4/Folder1/Cluster1/2.3.4.5?no_verify=1
      name: windows10
      storage_domain: mynfs
      username: user
      password: password

- name: Create vm from template and create all disks on specific storage domain
  ovirt_vms:
    name: vm_test
    cluster: mycluster
    template: mytemplate
    storage_domain: mynfs
    nics:
    - name: nic1

- name: Remove VM, if VM is running it will be stopped
  ovirt_vms:
    state: absent
    name: myvm

# Defining a specific quota for a VM:
# Since Ansible 2.5
- ovirt_quotas_facts:
    data_center: Default
    name: myquota
- ovirt_vms:
    name: myvm
    sso: False
    boot_menu: True
    usb_support: True
    serial_console: True
    quota_id: "{{ ovirt_quotas[0]['id'] }}"

- name: Create a VM that has the console configured for both Spice and VNC
  ovirt_vms:
    name: myvm
    template: mytemplate
    cluster: mycluster
    graphical_console:
      protocol:
        - spice
        - vnc
<<<<<<< HEAD

# Default value of host_device state is present
- name: Attach host devices to virtual machine
  ovirt_vm:
    name: myvm
    host: myhost
    placement_policy: pinned
    host_devices:
      - name: pci_0000_00_06_0
      - name: pci_0000_00_07_0
        state: absent
      - name: pci_0000_00_08_0
        state: present
=======
# Execute remote viever to VM
- block:
  - name: Create a ticket for console for a running VM
    ovirt_vms:
      name: myvm
      ticket: true
      state: running
    register: myvm

  - name: Save ticket to file
    copy:
      content: "{{ myvm.vm.remote_vv_file }}"
      dest: ~/vvfile.vv

  - name: Run remote viewer with file
    command: remote-viewer ~/vvfile.vv
>>>>>>> ec2aa125

'''


RETURN = '''
id:
    description: ID of the VM which is managed
    returned: On success if VM is found.
    type: str
    sample: 7de90f31-222c-436c-a1ca-7e655bd5b60c
vm:
    description: "Dictionary of all the VM attributes. VM attributes can be found on your oVirt/RHV instance
                  at following url: http://ovirt.github.io/ovirt-engine-api-model/master/#types/vm.
                  Additionally when user sent ticket=true, this module will return also remote_vv_file
                  parameter in vm dictionary, which contains remote-viewer compatible file to open virtual
                  machine console. Please note that this file contains sensible information."
    returned: On success if VM is found.
    type: dict
'''
import traceback

try:
    import ovirtsdk4.types as otypes
except ImportError:
    pass

from ansible.module_utils.basic import AnsibleModule
from ansible.module_utils.ovirt import (
    BaseModule,
    check_params,
    check_sdk,
    convert_to_bytes,
    create_connection,
    equal,
    get_dict_of_struct,
    get_entity,
    get_link_name,
    get_id_by_name,
    ovirt_full_argument_spec,
    search_by_name,
    wait,
)


class VmsModule(BaseModule):

    def __init__(self, *args, **kwargs):
        super(VmsModule, self).__init__(*args, **kwargs)
        self._initialization = None
        self._is_new = False

    def __get_template_with_version(self):
        """
        oVirt/RHV in version 4.1 doesn't support search by template+version_number,
        so we need to list all templates with specific name and then iterate
        through it's version until we find the version we look for.
        """
        template = None
        templates_service = self._connection.system_service().templates_service()
        if self.param('template'):
            templates = templates_service.list(
                search='name=%s and cluster=%s' % (self.param('template'), self.param('cluster'))
            )
            if self.param('template_version'):
                templates = [
                    t for t in templates
                    if t.version.version_number == self.param('template_version')
                ]
            if not templates:
                raise ValueError(
                    "Template with name '%s' and version '%s' in cluster '%s' was not found'" % (
                        self.param('template'),
                        self.param('template_version'),
                        self.param('cluster')
                    )
                )
            template = sorted(templates, key=lambda t: t.version.version_number, reverse=True)[0]
        elif self._is_new:
            # If template isn't specified and VM is about to be created specify default template:
            template = templates_service.template_service('00000000-0000-0000-0000-000000000000').get()

        return template

    def __get_storage_domain_and_all_template_disks(self, template):

        if self.param('template') is None:
            return None

        if self.param('storage_domain') is None:
            return None

        disks = list()

        for att in self._connection.follow_link(template.disk_attachments):
            disks.append(
                otypes.DiskAttachment(
                    disk=otypes.Disk(
                        id=att.disk.id,
                        format=otypes.DiskFormat(self.param('disk_format')),
                        storage_domains=[
                            otypes.StorageDomain(
                                id=get_id_by_name(
                                    self._connection.system_service().storage_domains_service(),
                                    self.param('storage_domain')
                                )
                            )
                        ]
                    )
                )
            )

        return disks

    def build_entity(self):
        template = self.__get_template_with_version()

        disk_attachments = self.__get_storage_domain_and_all_template_disks(template)

        return otypes.Vm(
            id=self.param('id'),
            name=self.param('name'),
            cluster=otypes.Cluster(
                name=self.param('cluster')
            ) if self.param('cluster') else None,
            disk_attachments=disk_attachments,
            template=otypes.Template(
                id=template.id,
            ) if template else None,
            use_latest_template_version=self.param('use_latest_template_version'),
            stateless=self.param('stateless') or self.param('use_latest_template_version'),
            delete_protected=self.param('delete_protected'),
            bios=(
                otypes.Bios(boot_menu=otypes.BootMenu(enabled=self.param('boot_menu')))
            ) if self.param('boot_menu') is not None else None,
            console=(
                otypes.Console(enabled=self.param('serial_console'))
            ) if self.param('serial_console') is not None else None,
            usb=(
                otypes.Usb(enabled=self.param('usb_support'))
            ) if self.param('usb_support') is not None else None,
            sso=(
                otypes.Sso(
                    methods=[otypes.Method(id=otypes.SsoMethod.GUEST_AGENT)] if self.param('sso') else []
                )
            ),
            quota=otypes.Quota(id=self._module.params.get('quota_id')) if self.param('quota_id') is not None else None,
            high_availability=otypes.HighAvailability(
                enabled=self.param('high_availability'),
                priority=self.param('high_availability_priority'),
            ) if self.param('high_availability') is not None or self.param('high_availability_priority') else None,
            lease=otypes.StorageDomainLease(
                storage_domain=otypes.StorageDomain(
                    id=get_id_by_name(
                        service=self._connection.system_service().storage_domains_service(),
                        name=self.param('lease')
                    )
                )
            ) if self.param('lease') is not None else None,
            cpu=otypes.Cpu(
                topology=otypes.CpuTopology(
                    cores=self.param('cpu_cores'),
                    sockets=self.param('cpu_sockets'),
                    threads=self.param('cpu_threads'),
                ) if any((
                    self.param('cpu_cores'),
                    self.param('cpu_sockets'),
                    self.param('cpu_threads')
                )) else None,
                cpu_tune=otypes.CpuTune(
                    vcpu_pins=[
                        otypes.VcpuPin(vcpu=int(pin['vcpu']), cpu_set=str(pin['cpu'])) for pin in self.param('cpu_pinning')
                    ],
                ) if self.param('cpu_pinning') else None,
                mode=otypes.CpuMode(self.param('cpu_mode')) if self.param('cpu_mode') else None,
            ) if any((
                self.param('cpu_cores'),
                self.param('cpu_sockets'),
                self.param('cpu_threads'),
                self.param('cpu_mode'),
                self.param('cpu_pinning')
            )) else None,
            cpu_shares=self.param('cpu_shares'),
            os=otypes.OperatingSystem(
                type=self.param('operating_system'),
                boot=otypes.Boot(
                    devices=[
                        otypes.BootDevice(dev) for dev in self.param('boot_devices')
                    ],
                ) if self.param('boot_devices') else None,
            ) if (
                self.param('operating_system') or self.param('boot_devices')
            ) else None,
            type=otypes.VmType(
                self.param('type')
            ) if self.param('type') else None,
            memory=convert_to_bytes(
                self.param('memory')
            ) if self.param('memory') else None,
            memory_policy=otypes.MemoryPolicy(
                guaranteed=convert_to_bytes(self.param('memory_guaranteed')),
                ballooning=self.param('ballooning_enabled'),
                max=convert_to_bytes(self.param('memory_max')),
            ) if any((
                self.param('memory_guaranteed'),
                self.param('ballooning_enabled') is not None,
                self.param('memory_max')
            )) else None,
            instance_type=otypes.InstanceType(
                id=get_id_by_name(
                    self._connection.system_service().instance_types_service(),
                    self.param('instance_type'),
                ),
            ) if self.param('instance_type') else None,
            custom_compatibility_version=otypes.Version(
                major=self._get_major(self.param('custom_compatibility_version')),
                minor=self._get_minor(self.param('custom_compatibility_version')),
            ) if self.param('custom_compatibility_version') else None,
            description=self.param('description'),
            comment=self.param('comment'),
            time_zone=otypes.TimeZone(
                name=self.param('timezone'),
            ) if self.param('timezone') else None,
            serial_number=otypes.SerialNumber(
                policy=otypes.SerialNumberPolicy(self.param('serial_policy')),
                value=self.param('serial_policy_value'),
            ) if (
                self.param('serial_policy') is not None or
                self.param('serial_policy_value') is not None
            ) else None,
            placement_policy=otypes.VmPlacementPolicy(
                affinity=otypes.VmAffinity(self.param('placement_policy')),
                hosts=[
                    otypes.Host(name=self.param('host')),
                ] if self.param('host') else None,
            ) if self.param('placement_policy') else None,
            soundcard_enabled=self.param('soundcard_enabled'),
            display=otypes.Display(
                smartcard_enabled=self.param('smartcard_enabled')
            ) if self.param('smartcard_enabled') is not None else None,
            io=otypes.Io(
                threads=self.param('io_threads'),
            ) if self.param('io_threads') is not None else None,
            numa_tune_mode=otypes.NumaTuneMode(
                self.param('numa_tune_mode')
            ) if self.param('numa_tune_mode') else None,
            rng_device=otypes.RngDevice(
                source=otypes.RngSource(self.param('rng_device')),
            ) if self.param('rng_device') else None,
            custom_properties=[
                otypes.CustomProperty(
                    name=cp.get('name'),
                    regexp=cp.get('regexp'),
                    value=str(cp.get('value')),
                ) for cp in self.param('custom_properties') if cp
            ] if self.param('custom_properties') is not None else None,
            initialization=self.get_initialization() if self.param('cloud_init_persist') else None,
        )

    def update_check(self, entity):
        def check_cpu_pinning():
            if self.param('cpu_pinning'):
                current = []
                if entity.cpu.cpu_tune:
                    current = [(str(pin.cpu_set), int(pin.vcpu)) for pin in entity.cpu.cpu_tune.vcpu_pins]
                passed = [(str(pin['cpu']), int(pin['vcpu'])) for pin in self.param('cpu_pinning')]
                return sorted(current) == sorted(passed)
            return True

        def check_custom_properties():
            if self.param('custom_properties'):
                current = []
                if entity.custom_properties:
                    current = [(cp.name, cp.regexp, str(cp.value)) for cp in entity.custom_properties]
                passed = [(cp.get('name'), cp.get('regexp'), str(cp.get('value'))) for cp in self.param('custom_properties') if cp]
                return sorted(current) == sorted(passed)
            return True

        def check_host():
            if self.param('host') is not None:
                return self.param('host') in [self._connection.follow_link(host).name for host in getattr(entity.placement_policy, 'hosts', None) or []]
            return True

        cpu_mode = getattr(entity.cpu, 'mode')
        vm_display = entity.display
        return (
            check_cpu_pinning() and
            check_custom_properties() and
            check_host() and
            not self.param('cloud_init_persist') and
            equal(self.param('cluster'), get_link_name(self._connection, entity.cluster)) and equal(convert_to_bytes(self.param('memory')), entity.memory) and
            equal(convert_to_bytes(self.param('memory_guaranteed')), entity.memory_policy.guaranteed) and
            equal(convert_to_bytes(self.param('memory_max')), entity.memory_policy.max) and
            equal(self.param('cpu_cores'), entity.cpu.topology.cores) and
            equal(self.param('cpu_sockets'), entity.cpu.topology.sockets) and
            equal(self.param('cpu_threads'), entity.cpu.topology.threads) and
            equal(self.param('cpu_mode'), str(cpu_mode) if cpu_mode else None) and
            equal(self.param('type'), str(entity.type)) and
            equal(self.param('operating_system'), str(entity.os.type)) and
            equal(self.param('boot_menu'), entity.bios.boot_menu.enabled) and
            equal(self.param('soundcard_enabled'), entity.soundcard_enabled) and
            equal(self.param('smartcard_enabled'), getattr(vm_display, 'smartcard_enabled', False)) and
            equal(self.param('io_threads'), entity.io.threads) and
            equal(self.param('ballooning_enabled'), entity.memory_policy.ballooning) and
            equal(self.param('serial_console'), entity.console.enabled) and
            equal(self._get_minor(self.param('custom_compatibility_version')), self._get_minor(entity.custom_compatibility_version)) and
            equal(self._get_major(self.param('custom_compatibility_version')), self._get_major(entity.custom_compatibility_version)) and
            equal(self.param('usb_support'), entity.usb.enabled) and
            equal(self.param('sso'), True if entity.sso.methods else False) and
            equal(self.param('quota_id'), getattr(entity.quota, 'id', None)) and
            equal(self.param('high_availability'), entity.high_availability.enabled) and
            equal(self.param('high_availability_priority'), entity.high_availability.priority) and
            equal(self.param('lease'), get_link_name(self._connection, getattr(entity.lease, 'storage_domain', None))) and
            equal(self.param('stateless'), entity.stateless) and
            equal(self.param('cpu_shares'), entity.cpu_shares) and
            equal(self.param('delete_protected'), entity.delete_protected) and
            equal(self.param('use_latest_template_version'), entity.use_latest_template_version) and
            equal(self.param('boot_devices'), [str(dev) for dev in getattr(entity.os.boot, 'devices', [])]) and
            equal(self.param('instance_type'), get_link_name(self._connection, entity.instance_type), ignore_case=True) and
            equal(self.param('description'), entity.description) and
            equal(self.param('comment'), entity.comment) and
            equal(self.param('timezone'), getattr(entity.time_zone, 'name', None)) and
            equal(self.param('serial_policy'), str(getattr(entity.serial_number, 'policy', None))) and
            equal(self.param('serial_policy_value'), getattr(entity.serial_number, 'value', None)) and
            equal(self.param('placement_policy'), str(entity.placement_policy.affinity) if entity.placement_policy else None) and
            equal(self.param('numa_tune_mode'), str(entity.numa_tune_mode)) and
            equal(self.param('rng_device'), str(entity.rng_device.source) if entity.rng_device else None)
        )

    def pre_create(self, entity):
        # Mark if entity exists before touching it:
        if entity is None:
            self._is_new = True

    def post_update(self, entity):
        self.post_present(entity.id)

    def post_present(self, entity_id):
        # After creation of the VM, attach disks and NICs:
        entity = self._service.service(entity_id).get()
        self.__attach_disks(entity)
        self.__attach_nics(entity)
        self._attach_cd(entity)
        self.changed = self.__attach_numa_nodes(entity)
        self.changed = self.__attach_watchdog(entity)
        self.changed = self.__attach_graphical_console(entity)
        self.changed = self.__attach_host_devices(entity)

    def pre_remove(self, entity):
        # Forcibly stop the VM, if it's not in DOWN state:
        if entity.status != otypes.VmStatus.DOWN:
            if not self._module.check_mode:
                self.changed = self.action(
                    action='stop',
                    action_condition=lambda vm: vm.status != otypes.VmStatus.DOWN,
                    wait_condition=lambda vm: vm.status == otypes.VmStatus.DOWN,
                )['changed']

    def __suspend_shutdown_common(self, vm_service):
        if vm_service.get().status in [
            otypes.VmStatus.MIGRATING,
            otypes.VmStatus.POWERING_UP,
            otypes.VmStatus.REBOOT_IN_PROGRESS,
            otypes.VmStatus.WAIT_FOR_LAUNCH,
            otypes.VmStatus.UP,
            otypes.VmStatus.RESTORING_STATE,
        ]:
            self._wait_for_UP(vm_service)

    def _pre_shutdown_action(self, entity):
        vm_service = self._service.vm_service(entity.id)
        self.__suspend_shutdown_common(vm_service)
        if entity.status in [otypes.VmStatus.SUSPENDED, otypes.VmStatus.PAUSED]:
            vm_service.start()
            self._wait_for_UP(vm_service)
        return vm_service.get()

    def _pre_suspend_action(self, entity):
        vm_service = self._service.vm_service(entity.id)
        self.__suspend_shutdown_common(vm_service)
        if entity.status in [otypes.VmStatus.PAUSED, otypes.VmStatus.DOWN]:
            vm_service.start()
            self._wait_for_UP(vm_service)
        return vm_service.get()

    def _post_start_action(self, entity):
        vm_service = self._service.service(entity.id)
        self._wait_for_UP(vm_service)
        self._attach_cd(vm_service.get())
        self._migrate_vm(vm_service.get())

    def _attach_cd(self, entity):
        cd_iso = self.param('cd_iso')
        if cd_iso is not None:
            vm_service = self._service.service(entity.id)
            current = vm_service.get().status == otypes.VmStatus.UP and self.param('state') == 'running'
            cdroms_service = vm_service.cdroms_service()
            cdrom_device = cdroms_service.list()[0]
            cdrom_service = cdroms_service.cdrom_service(cdrom_device.id)
            cdrom = cdrom_service.get(current=current)
            if getattr(cdrom.file, 'id', '') != cd_iso:
                if not self._module.check_mode:
                    cdrom_service.update(
                        cdrom=otypes.Cdrom(
                            file=otypes.File(id=cd_iso)
                        ),
                        current=current,
                    )
                self.changed = True

        return entity

    def _migrate_vm(self, entity):
        vm_host = self.param('host')
        vm_service = self._service.vm_service(entity.id)
        if vm_host is not None:
            # In case VM is preparing to be UP, wait to be up, to migrate it:
            if entity.status == otypes.VmStatus.UP:
                hosts_service = self._connection.system_service().hosts_service()
                current_vm_host = hosts_service.host_service(entity.host.id).get().name
                if vm_host != current_vm_host:
                    if not self._module.check_mode:
                        vm_service.migrate(host=otypes.Host(name=vm_host))
                        self._wait_for_UP(vm_service)
                    self.changed = True

        return entity

    def _wait_for_UP(self, vm_service):
        wait(
            service=vm_service,
            condition=lambda vm: vm.status == otypes.VmStatus.UP,
            wait=self.param('wait'),
            timeout=self.param('timeout'),
        )

    def _wait_for_vm_disks(self, vm_service):
        disks_service = self._connection.system_service().disks_service()
        for da in vm_service.disk_attachments_service().list():
            disk_service = disks_service.disk_service(da.disk.id)
            wait(
                service=disk_service,
                condition=lambda disk: disk.status == otypes.DiskStatus.OK,
                wait=self.param('wait'),
                timeout=self.param('timeout'),
            )

    def wait_for_down(self, vm):
        """
        This function will first wait for the status DOWN of the VM.
        Then it will find the active snapshot and wait until it's state is OK for
        stateless VMs and statless snaphot is removed.
        """
        vm_service = self._service.vm_service(vm.id)
        wait(
            service=vm_service,
            condition=lambda vm: vm.status == otypes.VmStatus.DOWN,
            wait=self.param('wait'),
            timeout=self.param('timeout'),
        )
        if vm.stateless:
            snapshots_service = vm_service.snapshots_service()
            snapshots = snapshots_service.list()
            snap_active = [
                snap for snap in snapshots
                if snap.snapshot_type == otypes.SnapshotType.ACTIVE
            ][0]
            snap_stateless = [
                snap for snap in snapshots
                if snap.snapshot_type == otypes.SnapshotType.STATELESS
            ]
            # Stateless snapshot may be already removed:
            if snap_stateless:
                """
                We need to wait for Active snapshot ID, to be removed as it's current
                stateless snapshot. Then we need to wait for staless snapshot ID to
                be read, for use, because it will become active snapshot.
                """
                wait(
                    service=snapshots_service.snapshot_service(snap_active.id),
                    condition=lambda snap: snap is None,
                    wait=self.param('wait'),
                    timeout=self.param('timeout'),
                )
                wait(
                    service=snapshots_service.snapshot_service(snap_stateless[0].id),
                    condition=lambda snap: snap.snapshot_status == otypes.SnapshotStatus.OK,
                    wait=self.param('wait'),
                    timeout=self.param('timeout'),
                )
        return True

    def __attach_graphical_console(self, entity):
        graphical_console = self.param('graphical_console')
        if not graphical_console:
            return False

        vm_service = self._service.service(entity.id)
        gcs_service = vm_service.graphics_consoles_service()
        graphical_consoles = gcs_service.list()

        # Remove all graphical consoles if there are any:
        if bool(graphical_console.get('headless_mode')):
            if not self._module.check_mode:
                for gc in graphical_consoles:
                    gcs_service.console_service(gc.id).remove()
            return len(graphical_consoles) > 0

        # If there are not gc add any gc to be added:
        protocol = graphical_console.get('protocol')
        if isinstance(protocol, str):
            protocol = [protocol]

        current_protocols = [str(gc.protocol) for gc in graphical_consoles]
        if not current_protocols:
            if not self._module.check_mode:
                for p in protocol:
                    gcs_service.add(
                        otypes.GraphicsConsole(
                            protocol=otypes.GraphicsType(p),
                        )
                    )
            return True

        # Update consoles:
        if sorted(protocol) != sorted(current_protocols):
            if not self._module.check_mode:
                for gc in graphical_consoles:
                    gcs_service.console_service(gc.id).remove()
                for p in protocol:
                    gcs_service.add(
                        otypes.GraphicsConsole(
                            protocol=otypes.GraphicsType(p),
                        )
                    )
            return True

    def __attach_disks(self, entity):
        if not self.param('disks'):
            return

        vm_service = self._service.service(entity.id)
        disks_service = self._connection.system_service().disks_service()
        disk_attachments_service = vm_service.disk_attachments_service()

        self._wait_for_vm_disks(vm_service)
        for disk in self.param('disks'):
            # If disk ID is not specified, find disk by name:
            disk_id = disk.get('id')
            if disk_id is None:
                disk_id = getattr(
                    search_by_name(
                        service=disks_service,
                        name=disk.get('name')
                    ),
                    'id',
                    None
                )

            # Attach disk to VM:
            disk_attachment = disk_attachments_service.attachment_service(disk_id)
            if get_entity(disk_attachment) is None:
                if not self._module.check_mode:
                    disk_attachments_service.add(
                        otypes.DiskAttachment(
                            disk=otypes.Disk(
                                id=disk_id,
                            ),
                            active=disk.get('activate', True),
                            interface=otypes.DiskInterface(
                                disk.get('interface', 'virtio')
                            ),
                            bootable=disk.get('bootable', False),
                        )
                    )
                self.changed = True

    def __get_vnic_profile_id(self, nic):
        """
        Return VNIC profile ID looked up by it's name, because there can be
        more VNIC profiles with same name, other criteria of filter is cluster.
        """
        vnics_service = self._connection.system_service().vnic_profiles_service()
        clusters_service = self._connection.system_service().clusters_service()
        cluster = search_by_name(clusters_service, self.param('cluster'))
        profiles = [
            profile for profile in vnics_service.list()
            if profile.name == nic.get('profile_name')
        ]
        cluster_networks = [
            net.id for net in self._connection.follow_link(cluster.networks)
        ]
        try:
            return next(
                profile.id for profile in profiles
                if profile.network.id in cluster_networks
            )
        except StopIteration:
            raise Exception(
                "Profile '%s' was not found in cluster '%s'" % (
                    nic.get('profile_name'),
                    self.param('cluster')
                )
            )

    def __attach_numa_nodes(self, entity):
        updated = False
        numa_nodes_service = self._service.service(entity.id).numa_nodes_service()

        if len(self.param('numa_nodes')) > 0:
            # Remove all existing virtual numa nodes before adding new ones
            existed_numa_nodes = numa_nodes_service.list()
            existed_numa_nodes.sort(reverse=len(existed_numa_nodes) > 1 and existed_numa_nodes[1].index > existed_numa_nodes[0].index)
            for current_numa_node in existed_numa_nodes:
                numa_nodes_service.node_service(current_numa_node.id).remove()
                updated = True

        for numa_node in self.param('numa_nodes'):
            if numa_node is None or numa_node.get('index') is None or numa_node.get('cores') is None or numa_node.get('memory') is None:
                continue

            numa_nodes_service.add(
                otypes.VirtualNumaNode(
                    index=numa_node.get('index'),
                    memory=numa_node.get('memory'),
                    cpu=otypes.Cpu(
                        cores=[
                            otypes.Core(
                                index=core
                            ) for core in numa_node.get('cores')
                        ],
                    ),
                    numa_node_pins=[
                        otypes.NumaNodePin(
                            index=pin
                        ) for pin in numa_node.get('numa_node_pins')
                    ] if numa_node.get('numa_node_pins') is not None else None,
                )
            )
            updated = True

        return updated

    def __attach_watchdog(self, entity):
        watchdogs_service = self._service.service(entity.id).watchdogs_service()
        watchdog = self.param('watchdog')
        if watchdog is not None:
            current_watchdog = next(iter(watchdogs_service.list()), None)
            if watchdog.get('model') is None and current_watchdog:
                watchdogs_service.watchdog_service(current_watchdog.id).remove()
                return True
            elif watchdog.get('model') is not None and current_watchdog is None:
                watchdogs_service.add(
                    otypes.Watchdog(
                        model=otypes.WatchdogModel(watchdog.get('model').lower()),
                        action=otypes.WatchdogAction(watchdog.get('action')),
                    )
                )
                return True
            elif current_watchdog is not None:
                if (
                    str(current_watchdog.model).lower() != watchdog.get('model').lower() or
                    str(current_watchdog.action).lower() != watchdog.get('action').lower()
                ):
                    watchdogs_service.watchdog_service(current_watchdog.id).update(
                        otypes.Watchdog(
                            model=otypes.WatchdogModel(watchdog.get('model')),
                            action=otypes.WatchdogAction(watchdog.get('action')),
                        )
                    )
                    return True
        return False

    def __attach_nics(self, entity):
        # Attach NICs to VM, if specified:
        nics_service = self._service.service(entity.id).nics_service()
        for nic in self.param('nics'):
            if search_by_name(nics_service, nic.get('name')) is None:
                if not self._module.check_mode:
                    nics_service.add(
                        otypes.Nic(
                            name=nic.get('name'),
                            interface=otypes.NicInterface(
                                nic.get('interface', 'virtio')
                            ),
                            vnic_profile=otypes.VnicProfile(
                                id=self.__get_vnic_profile_id(nic),
                            ) if nic.get('profile_name') else None,
                            mac=otypes.Mac(
                                address=nic.get('mac_address')
                            ) if nic.get('mac_address') else None,
                        )
                    )
                self.changed = True

    def get_initialization(self):
        if self._initialization is not None:
            return self._initialization

        sysprep = self.param('sysprep')
        cloud_init = self.param('cloud_init')
        cloud_init_nics = self.param('cloud_init_nics') or []
        if cloud_init is not None:
            cloud_init_nics.append(cloud_init)

        if cloud_init or cloud_init_nics:
            self._initialization = otypes.Initialization(
                nic_configurations=[
                    otypes.NicConfiguration(
                        boot_protocol=otypes.BootProtocol(
                            nic.pop('nic_boot_protocol').lower()
                        ) if nic.get('nic_boot_protocol') else None,
                        name=nic.pop('nic_name', None),
                        on_boot=nic.pop('nic_on_boot', None),
                        ip=otypes.Ip(
                            address=nic.pop('nic_ip_address', None),
                            netmask=nic.pop('nic_netmask', None),
                            gateway=nic.pop('nic_gateway', None),
                        ) if (
                            nic.get('nic_gateway') is not None or
                            nic.get('nic_netmask') is not None or
                            nic.get('nic_ip_address') is not None
                        ) else None,
                    )
                    for nic in cloud_init_nics
                    if (
                        nic.get('nic_gateway') is not None or
                        nic.get('nic_netmask') is not None or
                        nic.get('nic_ip_address') is not None or
                        nic.get('nic_boot_protocol') is not None or
                        nic.get('nic_on_boot') is not None
                    )
                ] if cloud_init_nics else None,
                **cloud_init
            )
        elif sysprep:
            self._initialization = otypes.Initialization(
                **sysprep
            )
        return self._initialization

    def __attach_host_devices(self, entity):
        vm_service = self._service.service(entity.id)
        host_devices_service = vm_service.host_devices_service()
        host_devices = self.param('host_devices')
        updated = False
        if host_devices:
            device_names = [dev.name for dev in host_devices_service.list()]
            for device in host_devices:
                device_name = device.get('name')
                state = device.get('state', 'present')
                if state == 'absent' and device_name in device_names:
                    updated = True
                    if not self._module.check_mode:
                        device_id = get_id_by_name(host_devices_service, device.get('name'))
                        host_devices_service.device_service(device_id).remove()

                elif state == 'present' and device_name not in device_names:
                    updated = True
                    if not self._module.check_mode:
                        host_devices_service.add(
                            otypes.HostDevice(
                                name=device.get('name'),
                            )
                        )

        return updated


def _get_role_mappings(module):
    roleMappings = list()
    for roleMapping in module.params['role_mappings']:
        roleMappings.append(
            otypes.RegistrationRoleMapping(
                from_=otypes.Role(
                    name=roleMapping['source_name'],
                ) if roleMapping['source_name'] else None,
                to=otypes.Role(
                    name=roleMapping['dest_name'],
                ) if roleMapping['dest_name'] else None,
            )
        )
    return roleMappings


def _get_affinity_group_mappings(module):
    affinityGroupMappings = list()

    for affinityGroupMapping in module.params['affinity_group_mappings']:
        affinityGroupMappings.append(
            otypes.RegistrationAffinityGroupMapping(
                from_=otypes.AffinityGroup(
                    name=affinityGroupMapping['source_name'],
                ) if affinityGroupMapping['source_name'] else None,
                to=otypes.AffinityGroup(
                    name=affinityGroupMapping['dest_name'],
                ) if affinityGroupMapping['dest_name'] else None,
            )
        )
    return affinityGroupMappings


def _get_affinity_label_mappings(module):
    affinityLabelMappings = list()

    for affinityLabelMapping in module.params['affinity_label_mappings']:
        affinityLabelMappings.append(
            otypes.RegistrationAffinityLabelMapping(
                from_=otypes.AffinityLabel(
                    name=affinityLabelMapping['source_name'],
                ) if affinityLabelMapping['source_name'] else None,
                to=otypes.AffinityLabel(
                    name=affinityLabelMapping['dest_name'],
                ) if affinityLabelMapping['dest_name'] else None,
            )
        )
    return affinityLabelMappings


def _get_domain_mappings(module):
    domainMappings = list()

    for domainMapping in module.params['domain_mappings']:
        domainMappings.append(
            otypes.RegistrationDomainMapping(
                from_=otypes.Domain(
                    name=domainMapping['source_name'],
                ) if domainMapping['source_name'] else None,
                to=otypes.Domain(
                    name=domainMapping['dest_name'],
                ) if domainMapping['dest_name'] else None,
            )
        )
    return domainMappings


def _get_lun_mappings(module):
    lunMappings = list()
    for lunMapping in module.params['lun_mappings']:
        lunMappings.append(
            otypes.RegistrationLunMapping(
                from_=otypes.Disk(
                    lun_storage=otypes.HostStorage(
                        type=otypes.StorageType(lunMapping['source_storage_type'])
                        if (lunMapping['source_storage_type'] in
                            ['iscsi', 'fcp']) else None,
                        logical_units=[
                            otypes.LogicalUnit(
                                id=lunMapping['source_logical_unit_id'],
                            )
                        ],
                    ),
                ) if lunMapping['source_logical_unit_id'] else None,
                to=otypes.Disk(
                    lun_storage=otypes.HostStorage(
                        type=otypes.StorageType(lunMapping['dest_storage_type'])
                        if (lunMapping['dest_storage_type'] in
                            ['iscsi', 'fcp']) else None,
                        logical_units=[
                            otypes.LogicalUnit(
                                id=lunMapping['dest_logical_unit_id'],
                                port=lunMapping['dest_logical_unit_port'],
                                portal=lunMapping['dest_logical_unit_portal'],
                                address=lunMapping['dest_logical_unit_address'],
                                target=lunMapping['dest_logical_unit_target'],
                                password=lunMapping['dest_logical_unit_password'],
                                username=lunMapping['dest_logical_unit_username'],
                            )
                        ],
                    ),
                ) if lunMapping['dest_logical_unit_id'] else None,
            ),
        ),
    return lunMappings


def _get_cluster_mappings(module):
    clusterMappings = list()

    for clusterMapping in module.params['cluster_mappings']:
        clusterMappings.append(
            otypes.RegistrationClusterMapping(
                from_=otypes.Cluster(
                    name=clusterMapping['source_name'],
                ),
                to=otypes.Cluster(
                    name=clusterMapping['dest_name'],
                ) if clusterMapping['dest_name'] else None,
            )
        )
    return clusterMappings


def _get_vnic_profile_mappings(module):
    vnicProfileMappings = list()

    for vnicProfileMapping in module.params['vnic_profile_mappings']:
        vnicProfileMappings.append(
            otypes.VnicProfileMapping(
                source_network_name=vnicProfileMapping['source_network_name'],
                source_network_profile_name=vnicProfileMapping['source_profile_name'],
                target_vnic_profile=otypes.VnicProfile(
                    id=vnicProfileMapping['target_profile_id'],
                ) if vnicProfileMapping['target_profile_id'] else None,
            )
        )

    return vnicProfileMappings


def import_vm(module, connection):
    vms_service = connection.system_service().vms_service()
    if search_by_name(vms_service, module.params['name']) is not None:
        return False

    events_service = connection.system_service().events_service()
    last_event = events_service.list(max=1)[0]

    external_type = [
        tmp for tmp in ['kvm', 'xen', 'vmware']
        if module.params[tmp] is not None
    ][0]

    external_vm = module.params[external_type]
    imports_service = connection.system_service().external_vm_imports_service()
    imported_vm = imports_service.add(
        otypes.ExternalVmImport(
            vm=otypes.Vm(
                name=module.params['name']
            ),
            name=external_vm.get('name'),
            username=external_vm.get('username', 'test'),
            password=external_vm.get('password', 'test'),
            provider=otypes.ExternalVmProviderType(external_type),
            url=external_vm.get('url'),
            cluster=otypes.Cluster(
                name=module.params['cluster'],
            ) if module.params['cluster'] else None,
            storage_domain=otypes.StorageDomain(
                name=external_vm.get('storage_domain'),
            ) if external_vm.get('storage_domain') else None,
            sparse=external_vm.get('sparse', True),
            host=otypes.Host(
                name=module.params['host'],
            ) if module.params['host'] else None,
        )
    )

    # Wait until event with code 1152 for our VM don't appear:
    vms_service = connection.system_service().vms_service()
    wait(
        service=vms_service.vm_service(imported_vm.vm.id),
        condition=lambda vm: len([
            event
            for event in events_service.list(
                from_=int(last_event.id),
                search='type=1152 and vm.id=%s' % vm.id,
            )
        ]) > 0 if vm is not None else False,
        fail_condition=lambda vm: vm is None,
        timeout=module.params['timeout'],
        poll_interval=module.params['poll_interval'],
    )
    return True


def control_state(vm, vms_service, module):
    if vm is None:
        return

    force = module.params['force']
    state = module.params['state']

    vm_service = vms_service.vm_service(vm.id)
    if vm.status == otypes.VmStatus.IMAGE_LOCKED:
        wait(
            service=vm_service,
            condition=lambda vm: vm.status == otypes.VmStatus.DOWN,
        )
    elif vm.status == otypes.VmStatus.SAVING_STATE:
        # Result state is SUSPENDED, we should wait to be suspended:
        wait(
            service=vm_service,
            condition=lambda vm: vm.status == otypes.VmStatus.SUSPENDED,
        )
    elif (
        vm.status == otypes.VmStatus.UNASSIGNED or
        vm.status == otypes.VmStatus.UNKNOWN
    ):
        # Invalid states:
        module.fail_json(msg="Not possible to control VM, if it's in '{}' status".format(vm.status))
    elif vm.status == otypes.VmStatus.POWERING_DOWN:
        if (force and state == 'stopped') or state == 'absent':
            vm_service.stop()
            wait(
                service=vm_service,
                condition=lambda vm: vm.status == otypes.VmStatus.DOWN,
            )
        else:
            # If VM is powering down, wait to be DOWN or UP.
            # VM can end in UP state in case there is no GA
            # or ACPI on the VM or shutdown operation crashed:
            wait(
                service=vm_service,
                condition=lambda vm: vm.status in [otypes.VmStatus.DOWN, otypes.VmStatus.UP],
            )


def main():
    argument_spec = ovirt_full_argument_spec(
        state=dict(type='str', default='present', choices=['absent', 'next_run', 'present', 'registered', 'running', 'stopped', 'suspended']),
        name=dict(type='str'),
        id=dict(type='str'),
        cluster=dict(type='str'),
        allow_partial_import=dict(type='bool'),
        template=dict(type='str'),
        template_version=dict(type='int'),
        use_latest_template_version=dict(type='bool'),
        storage_domain=dict(type='str'),
        disk_format=dict(type='str', default='cow', choices=['cow', 'raw']),
        disks=dict(type='list', default=[]),
        memory=dict(type='str'),
        memory_guaranteed=dict(type='str'),
        memory_max=dict(type='str'),
        cpu_sockets=dict(type='int'),
        cpu_cores=dict(type='int'),
        cpu_shares=dict(type='int'),
        cpu_threads=dict(type='int'),
        type=dict(type='str', choices=['server', 'desktop', 'high_performance']),
        operating_system=dict(type='str'),
        cd_iso=dict(type='str'),
        boot_devices=dict(type='list'),
        vnic_profile_mappings=dict(default=[], type='list'),
        cluster_mappings=dict(default=[], type='list'),
        role_mappings=dict(default=[], type='list'),
        affinity_group_mappings=dict(default=[], type='list'),
        affinity_label_mappings=dict(default=[], type='list'),
        lun_mappings=dict(default=[], type='list'),
        domain_mappings=dict(default=[], type='list'),
        reassign_bad_macs=dict(default=None, type='bool'),
        boot_menu=dict(type='bool'),
        serial_console=dict(type='bool'),
        usb_support=dict(type='bool'),
        sso=dict(type='bool'),
        quota_id=dict(type='str'),
        high_availability=dict(type='bool'),
        high_availability_priority=dict(type='int'),
        lease=dict(type='str'),
        stateless=dict(type='bool'),
        delete_protected=dict(type='bool'),
        force=dict(type='bool', default=False),
        nics=dict(type='list', default=[]),
        cloud_init=dict(type='dict'),
        cloud_init_nics=dict(type='list', default=[]),
        cloud_init_persist=dict(type='bool', default=False, aliases=['sysprep_persist']),
        sysprep=dict(type='dict'),
        host=dict(type='str'),
        clone=dict(type='bool', default=False),
        clone_permissions=dict(type='bool', default=False),
        kernel_path=dict(type='str'),
        initrd_path=dict(type='str'),
        kernel_params=dict(type='str'),
        instance_type=dict(type='str'),
        description=dict(type='str'),
        comment=dict(type='str'),
        timezone=dict(type='str'),
        serial_policy=dict(type='str', choices=['vm', 'host', 'custom']),
        serial_policy_value=dict(type='str'),
        vmware=dict(type='dict'),
        xen=dict(type='dict'),
        kvm=dict(type='dict'),
        cpu_mode=dict(type='str'),
        placement_policy=dict(type='str'),
        custom_compatibility_version=dict(type='str'),
        ticket=dict(type='bool', default=None),
        cpu_pinning=dict(type='list'),
        soundcard_enabled=dict(type='bool', default=None),
        smartcard_enabled=dict(type='bool', default=None),
        io_threads=dict(type='int', default=None),
        ballooning_enabled=dict(type='bool', default=None),
        rng_device=dict(type='str'),
        numa_tune_mode=dict(type='str', choices=['interleave', 'preferred', 'strict']),
        numa_nodes=dict(type='list', default=[]),
        custom_properties=dict(type='list'),
        watchdog=dict(type='dict'),
        host_devices=dict(type='list'),
        graphical_console=dict(type='dict'),
    )
    module = AnsibleModule(
        argument_spec=argument_spec,
        supports_check_mode=True,
        required_one_of=[['id', 'name']],
    )
    check_sdk(module)
    check_params(module)

    try:
        state = module.params['state']
        auth = module.params.pop('auth')
        connection = create_connection(auth)
        vms_service = connection.system_service().vms_service()
        vms_module = VmsModule(
            connection=connection,
            module=module,
            service=vms_service,
        )
        vm = vms_module.search_entity(list_params={'all_content': True})

        control_state(vm, vms_service, module)
        if state in ('present', 'running', 'next_run'):
            if module.params['xen'] or module.params['kvm'] or module.params['vmware']:
                vms_module.changed = import_vm(module, connection)

            # In case VM don't exist, wait for VM DOWN state,
            # otherwise don't wait for any state, just update VM:
            ret = vms_module.create(
                entity=vm,
                result_state=otypes.VmStatus.DOWN if vm is None else None,
                clone=module.params['clone'],
                clone_permissions=module.params['clone_permissions'],
            )
            # If VM is going to be created and check_mode is on, return now:
            if module.check_mode and ret.get('id') is None:
                module.exit_json(**ret)

            vms_module.post_present(ret['id'])
            # Run the VM if it was just created, else don't run it:
            if state == 'running':
                initialization = vms_module.get_initialization()
                ret = vms_module.action(
                    action='start',
                    post_action=vms_module._post_start_action,
                    action_condition=lambda vm: (
                        vm.status not in [
                            otypes.VmStatus.MIGRATING,
                            otypes.VmStatus.POWERING_UP,
                            otypes.VmStatus.REBOOT_IN_PROGRESS,
                            otypes.VmStatus.WAIT_FOR_LAUNCH,
                            otypes.VmStatus.UP,
                            otypes.VmStatus.RESTORING_STATE,
                        ]
                    ),
                    wait_condition=lambda vm: vm.status == otypes.VmStatus.UP,
                    # Start action kwargs:
                    use_cloud_init=not module.params.get('cloud_init_persist') and module.params.get('cloud_init') is not None,
                    use_sysprep=not module.params.get('cloud_init_persist') and module.params.get('sysprep') is not None,
                    vm=otypes.Vm(
                        placement_policy=otypes.VmPlacementPolicy(
                            hosts=[otypes.Host(name=module.params['host'])]
                        ) if module.params['host'] else None,
                        initialization=initialization,
                        os=otypes.OperatingSystem(
                            cmdline=module.params.get('kernel_params'),
                            initrd=module.params.get('initrd_path'),
                            kernel=module.params.get('kernel_path'),
                        ) if (
                            module.params.get('kernel_params') or
                            module.params.get('initrd_path') or
                            module.params.get('kernel_path')
                        ) else None,
                    ) if (
                        module.params.get('kernel_params') or
                        module.params.get('initrd_path') or
                        module.params.get('kernel_path') or
                        module.params.get('host') or
                        initialization is not None and not module.params.get('cloud_init_persist')
                    ) else None,
                )

                if module.params['ticket']:
                    vm_service = vms_service.vm_service(ret['id'])
                    graphics_consoles_service = vm_service.graphics_consoles_service()
                    graphics_console = graphics_consoles_service.list()[0]
                    console_service = graphics_consoles_service.console_service(graphics_console.id)
                    ticket = console_service.remote_viewer_connection_file()
                    if ticket:
                        ret['vm']['remote_vv_file'] = ticket

            if state == 'next_run':
                # Apply next run configuration, if needed:
                vm = vms_service.vm_service(ret['id']).get()
                if vm.next_run_configuration_exists:
                    ret = vms_module.action(
                        action='reboot',
                        entity=vm,
                        action_condition=lambda vm: vm.status == otypes.VmStatus.UP,
                        wait_condition=lambda vm: vm.status == otypes.VmStatus.UP,
                    )
            ret['changed'] = vms_module.changed
        elif state == 'stopped':
            if module.params['xen'] or module.params['kvm'] or module.params['vmware']:
                vms_module.changed = import_vm(module, connection)

            ret = vms_module.create(
                entity=vm,
                result_state=otypes.VmStatus.DOWN if vm is None else None,
                clone=module.params['clone'],
                clone_permissions=module.params['clone_permissions'],
            )
            if module.params['force']:
                ret = vms_module.action(
                    action='stop',
                    action_condition=lambda vm: vm.status != otypes.VmStatus.DOWN,
                    wait_condition=vms_module.wait_for_down,
                )
            else:
                ret = vms_module.action(
                    action='shutdown',
                    pre_action=vms_module._pre_shutdown_action,
                    action_condition=lambda vm: vm.status != otypes.VmStatus.DOWN,
                    wait_condition=vms_module.wait_for_down,
                )
            vms_module.post_present(ret['id'])
        elif state == 'suspended':
            vms_module.create(
                entity=vm,
                result_state=otypes.VmStatus.DOWN if vm is None else None,
                clone=module.params['clone'],
                clone_permissions=module.params['clone_permissions'],
            )
            vms_module.post_present(ret['id'])
            ret = vms_module.action(
                action='suspend',
                pre_action=vms_module._pre_suspend_action,
                action_condition=lambda vm: vm.status != otypes.VmStatus.SUSPENDED,
                wait_condition=lambda vm: vm.status == otypes.VmStatus.SUSPENDED,
            )
        elif state == 'absent':
            ret = vms_module.remove()
        elif state == 'registered':
            storage_domains_service = connection.system_service().storage_domains_service()

            # Find the storage domain with unregistered VM:
            sd_id = get_id_by_name(storage_domains_service, module.params['storage_domain'])
            storage_domain_service = storage_domains_service.storage_domain_service(sd_id)
            vms_service = storage_domain_service.vms_service()

            # Find the the unregistered VM we want to register:
            vms = vms_service.list(unregistered=True)
            vm = next(
                (vm for vm in vms if (vm.id == module.params['id'] or vm.name == module.params['name'])),
                None
            )
            changed = False
            if vm is None:
                vm = vms_module.search_entity()
                if vm is None:
                    raise ValueError(
                        "VM '%s(%s)' wasn't found." % (module.params['name'], module.params['id'])
                    )
            else:
                # Register the vm into the system:
                changed = True
                vm_service = vms_service.vm_service(vm.id)
                vm_service.register(
                    allow_partial_import=module.params['allow_partial_import'],
                    cluster=otypes.Cluster(
                        name=module.params['cluster']
                    ) if module.params['cluster'] else None,
                    vnic_profile_mappings=_get_vnic_profile_mappings(module)
                    if module.params['vnic_profile_mappings'] else None,
                    reassign_bad_macs=module.params['reassign_bad_macs']
                    if module.params['reassign_bad_macs'] is not None else None,
                    registration_configuration=otypes.RegistrationConfiguration(
                        cluster_mappings=_get_cluster_mappings(module),
                        role_mappings=_get_role_mappings(module),
                        domain_mappings=_get_domain_mappings(module),
                        lun_mappings=_get_lun_mappings(module),
                        affinity_group_mappings=_get_affinity_group_mappings(module),
                        affinity_label_mappings=_get_affinity_label_mappings(module),
                    ) if (module.params['cluster_mappings']
                          or module.params['role_mappings']
                          or module.params['domain_mappings']
                          or module.params['lun_mappings']
                          or module.params['affinity_group_mappings']
                          or module.params['affinity_label_mappings']) else None
                )

                if module.params['wait']:
                    vm = vms_module.wait_for_import()
                else:
                    # Fetch vm to initialize return.
                    vm = vm_service.get()
            ret = {
                'changed': changed,
                'id': vm.id,
                'vm': get_dict_of_struct(vm)
            }

        module.exit_json(**ret)
    except Exception as e:
        module.fail_json(msg=str(e), exception=traceback.format_exc())
    finally:
        connection.close(logout=auth.get('token') is None)


if __name__ == "__main__":
    main()<|MERGE_RESOLUTION|>--- conflicted
+++ resolved
@@ -876,8 +876,7 @@
       protocol:
         - spice
         - vnc
-<<<<<<< HEAD
-
+        
 # Default value of host_device state is present
 - name: Attach host devices to virtual machine
   ovirt_vm:
@@ -890,7 +889,7 @@
         state: absent
       - name: pci_0000_00_08_0
         state: present
-=======
+
 # Execute remote viever to VM
 - block:
   - name: Create a ticket for console for a running VM
@@ -907,7 +906,6 @@
 
   - name: Run remote viewer with file
     command: remote-viewer ~/vvfile.vv
->>>>>>> ec2aa125
 
 '''
 

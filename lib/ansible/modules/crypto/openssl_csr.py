#!/usr/bin/python
# -*- coding: utf-8 -*-
#
# (c) 2017, Yanis Guenane <yanis+ansible@guenane.org>
#
# Ansible is free software: you can redistribute it and/or modify
# it under the terms of the GNU General Public License as published by
# the Free Software Foundation, either version 3 of the License, or
# (at your option) any later version.
#
# Ansible is distributed in the hope that it will be useful,
# but WITHOUT ANY WARRANTY; without even the implied warranty of
# MERCHANTABILITY or FITNESS FOR A PARTICULAR PURPOSE.  See the
# GNU General Public License for more details.
#
# You should have received a copy of the GNU General Public License
# along with Ansible.  If not, see <http://www.gnu.org/licenses/>.

ANSIBLE_METADATA = {'metadata_version': '1.0',
                    'status': ['preview'],
                    'supported_by': 'community'}


DOCUMENTATION = '''
---
module: openssl_csr
author: "Yanis Guenane (@Spredzy)"
version_added: "2.4"
short_description: Generate OpenSSL Certificate Signing Request (CSR)
description:
    - "This module allows one to (re)generates OpenSSL certificate signing requests.
       It uses the pyOpenSSL python library to interact with openssl. This module support
       the subjectAltName extension. Note: At least one of commonName or subjectAltName must
       be specified."
requirements:
    - "python-pyOpenSSL"
options:
    state:
        required: false
        default: "present"
        choices: [ present, absent ]
        description:
            - Whether the certificate signing request should exist or not, taking action if the state is different from what is stated.
    digest:
        required: false
        default: "sha256"
        description:
            - Digest used when signing the certificate signing request with the private key
    privatekey_path:
        required: true
        description:
            - Path to the privatekey to use when signing the certificate signing request
    version:
        required: false
        default: 3
        description:
            - Version of the certificate signing request
    force:
        required: false
        default: False
        choices: [ True, False ]
        description:
            - Should the certificate signing request be forced regenerated by this ansible module
    path:
        required: true
        description:
            - Name of the folder in which the generated OpenSSL certificate signing request will be written
    subjectAltName:
        required: false
        description:
            - SAN extension to attach to the certificate signing request
    countryName:
        required: false
        aliases: [ 'C' ]
        description:
            - countryName field of the certificate signing request subject
    stateOrProvinceName:
        required: false
        aliases: [ 'ST' ]
        description:
            - stateOrProvinceName field of the certificate signing request subject
    localityName:
        required: false
        aliases: [ 'L' ]
        description:
            - localityName field of the certificate signing request subject
    organizationName:
        required: false
        aliases: [ 'O' ]
        description:
            - organizationName field of the certificate signing request subject
    organizationUnitName:
        required: false
        aliases: [ 'OU' ]
        description:
            - organizationUnitName field of the certificate signing request subject
    commonName:
        required: false
        aliases: [ 'CN' ]
        description:
            - commonName field of the certificate signing request subject
    emailAddress:
        required: false
        aliases: [ 'E' ]
        description:
            - emailAddress field of the certificate signing request subject
'''


EXAMPLES = '''
# Generate an OpenSSL Certificate Signing Request
- openssl_csr:
    path: /etc/ssl/csr/www.ansible.com.csr
    privatekey_path: /etc/ssl/private/ansible.com.pem
    commonName: www.ansible.com

# Generate an OpenSSL Certificate Signing Request with Subject information
- openssl_csr:
    path: /etc/ssl/csr/www.ansible.com.csr
    privatekey_path: /etc/ssl/private/ansible.com.pem
    countryName: FR
    organizationName: Ansible
    emailAddress: jdoe@ansible.com
    commonName: www.ansible.com

# Generate an OpenSSL Certificate Signing Request with subjectAltName extension
- openssl_csr:
    path: /etc/ssl/csr/www.ansible.com.csr
    privatekey_path: /etc/ssl/private/ansible.com.pem
    subjectAltName: 'DNS:www.ansible.com,DNS:m.ansible.com'

# Force re-generate an OpenSSL Certificate Signing Request
- openssl_csr:
    path: /etc/ssl/csr/www.ansible.com.csr
    privatekey_path: /etc/ssl/private/ansible.com.pem
    force: True
    commonName: www.ansible.com
'''


RETURN = '''
csr:
    description: Path to the generated Certificate Signing Request
    returned: changed or success
    type: string
    sample: /etc/ssl/csr/www.ansible.com.csr
subject:
<<<<<<< HEAD
    description: A dictionnary of the subject attached to the CSR
    returned: changed or success
=======
    description: A dictionary of the subject attached to the CSR
    returned:
        - changed
        - success
>>>>>>> 5a91d15c
    type: list
    sample: {'CN': 'www.ansible.com', 'O': 'Ansible'}
subjectAltName:
    description: The alternative names this CSR is valid for
    returned: changed or success
    type: string
    sample: 'DNS:www.ansible.com,DNS:m.ansible.com'
'''

import errno
import os

try:
    from OpenSSL import crypto
except ImportError:
    pyopenssl_found = False
else:
    pyopenssl_found = True

from ansible.module_utils.basic import AnsibleModule
from ansible.module_utils.pycompat24 import get_exception


class CertificateSigningRequestError(Exception):
    pass


class CertificateSigningRequest(object):

    def __init__(self, module):
        self.state = module.params['state']
        self.digest = module.params['digest']
        self.force = module.params['force']
        self.subjectAltName = module.params['subjectAltName']
        self.path = module.params['path']
        self.privatekey_path = module.params['privatekey_path']
        self.version = module.params['version']
        self.changed = True
        self.request = None
        self.privatekey = None

        self.subject = {
            'C': module.params['countryName'],
            'ST': module.params['stateOrProvinceName'],
            'L': module.params['localityName'],
            'O': module.params['organizationName'],
            'OU': module.params['organizationalUnitName'],
            'CN': module.params['commonName'],
            'emailAddress': module.params['emailAddress'],
        }

        if self.subjectAltName is None:
            self.subjectAltName = 'DNS:%s' % self.subject['CN']

        for (key, value) in self.subject.items():
            if value is None:
                del self.subject[key]

    def generate(self, module):
        '''Generate the certificate signing request.'''

        if not os.path.exists(self.path) or self.force:
            req = crypto.X509Req()
            req.set_version(self.version)
            subject = req.get_subject()
            for (key, value) in self.subject.items():
                if value is not None:
                    setattr(subject, key, value)

            if self.subjectAltName is not None:
                req.add_extensions([crypto.X509Extension("subjectAltName", False, self.subjectAltName)])

            privatekey_content = open(self.privatekey_path).read()
            self.privatekey = crypto.load_privatekey(crypto.FILETYPE_PEM, privatekey_content)

            req.set_pubkey(self.privatekey)
            req.sign(self.privatekey, self.digest)
            self.request = req

            try:
                csr_file = open(self.path, 'w')
                csr_file.write(crypto.dump_certificate_request(crypto.FILETYPE_PEM, self.request))
                csr_file.close()
            except (IOError, OSError):
                e = get_exception()
                raise CertificateSigningRequestError(e)
        else:
            self.changed = False

        file_args = module.load_file_common_arguments(module.params)
        if module.set_fs_attributes_if_different(file_args, False):
            self.changed = True

    def remove(self):
        '''Remove the Certificate Signing Request.'''

        try:
            os.remove(self.path)
        except OSError:
            e = get_exception()
            if e.errno != errno.ENOENT:
                raise CertificateSigningRequestError(e)
            else:
                self.changed = False

    def dump(self):
        '''Serialize the object into a dictionary.'''

        result = {
            'csr': self.path,
            'subject': self.subject,
            'subjectAltName': self.subjectAltName,
            'changed': self.changed
        }

        return result


def main():
    module = AnsibleModule(
        argument_spec=dict(
            state=dict(default='present', choices=['present', 'absent'], type='str'),
            digest=dict(default='sha256', type='str'),
            privatekey_path=dict(require=True, type='path'),
            version=dict(default='3', type='int'),
            force=dict(default=False, type='bool'),
            subjectAltName=dict(aliases=['subjectAltName'], type='str'),
            path=dict(required=True, type='path'),
            countryName=dict(aliases=['C'], type='str'),
            stateOrProvinceName=dict(aliases=['ST'], type='str'),
            localityName=dict(aliases=['L'], type='str'),
            organizationName=dict(aliases=['O'], type='str'),
            organizationalUnitName=dict(aliases=['OU'], type='str'),
            commonName=dict(aliases=['CN'], type='str'),
            emailAddress=dict(aliases=['E'], type='str'),
        ),
        add_file_common_args=True,
        supports_check_mode=True,
        required_one_of=[['commonName', 'subjectAltName']],
    )

    path = module.params['path']
    base_dir = os.path.dirname(module.params['path'])

    if not os.path.isdir(base_dir):
        module.fail_json(name=path, msg='The directory %s does not exist' % path)

    csr = CertificateSigningRequest(module)

    if module.params['state'] == 'present':

        if module.check_mode:
            result = csr.dump()
            result['changed'] = module.params['force'] or not os.path.exists(path)
            module.exit_json(**result)

        try:
            csr.generate(module)
        except CertificateSigningRequestError:
            e = get_exception()
            module.fail_json(msg=str(e))

    else:

        if module.check_mode:
            result = csr.dump()
            result['changed'] = os.path.exists(path)
            module.exit_json(**result)

        try:
            csr.remove()
        except CertificateSigningRequestError:
            e = get_exception()
            module.fail_json(msg=str(e))

    result = csr.dump()

    module.exit_json(**result)


if __name__ == "__main__":
    main()<|MERGE_RESOLUTION|>--- conflicted
+++ resolved
@@ -145,15 +145,8 @@
     type: string
     sample: /etc/ssl/csr/www.ansible.com.csr
 subject:
-<<<<<<< HEAD
-    description: A dictionnary of the subject attached to the CSR
+    description: A dictionary of the subject attached to the CSR
     returned: changed or success
-=======
-    description: A dictionary of the subject attached to the CSR
-    returned:
-        - changed
-        - success
->>>>>>> 5a91d15c
     type: list
     sample: {'CN': 'www.ansible.com', 'O': 'Ansible'}
 subjectAltName:

# (C) 2012, Michael DeHaan, <michael.dehaan@gmail.com>

# This file is part of Ansible
#
# Ansible is free software: you can redistribute it and/or modify
# it under the terms of the GNU General Public License as published by
# the Free Software Foundation, either version 3 of the License, or
# (at your option) any later version.
#
# Ansible is distributed in the hope that it will be useful,
# but WITHOUT ANY WARRANTY; without even the implied warranty of
# MERCHANTABILITY or FITNESS FOR A PARTICULAR PURPOSE.  See the
# GNU General Public License for more details.
#
# You should have received a copy of the GNU General Public License
# along with Ansible.  If not, see <http://www.gnu.org/licenses/>.

import utils
import sys
import getpass
import os
import subprocess
import os.path
from ansible.color import stringc

dirname = os.path.dirname(__file__)
callbacks = utils.import_plugins(os.path.join(dirname, 'callback_plugins'))
<<<<<<< HEAD
callbacks = [ c.CallbackModule() for c in callbacks.values() ]
=======
callbacks = [ c.CallbackModule() for c in callbacks.values() if c.__name__ != '__init__' ]
>>>>>>> 4caf85e3

cowsay = None
if os.path.exists("/usr/bin/cowsay"):
    cowsay = "/usr/bin/cowsay"
elif os.path.exists("/usr/games/cowsay"):
    cowsay = "/usr/games/cowsay"

def call_callback_module(method_name, *args, **kwargs):
   
    for callback_plugin in callbacks:
        methods = [ 
            getattr(callback_plugin, method_name, None), 
            getattr(callback_plugin, 'on_any', None)
        ]
        for method in methods:
            if method is not None:
                method(*args, **kwargs)

def vv(msg, host=None):
    return verbose(msg, host=host, caplevel=1)

def vvv(msg, host=None):
    return verbose(msg, host=host, caplevel=2)

def verbose(msg, host=None, caplevel=2):
    if utils.VERBOSITY > caplevel:
        if host is None:
            print stringc(msg, 'blue')
        else:
            print stringc("<%s> %s" % (host, msg), 'blue')

class AggregateStats(object):
    ''' holds stats about per-host activity during playbook runs '''

    def __init__(self):

        self.processed   = {}
        self.failures    = {}
        self.ok          = {}
        self.dark        = {}
        self.changed     = {}
        self.skipped     = {}

    def _increment(self, what, host):
        ''' helper function to bump a statistic '''

        self.processed[host] = 1
        prev = (getattr(self, what)).get(host, 0)
        getattr(self, what)[host] = prev+1

    def compute(self, runner_results, setup=False, poll=False):
        ''' walk through all results and increment stats '''

        for (host, value) in runner_results.get('contacted', {}).iteritems():
            if ('failed' in value and bool(value['failed'])) or ('rc' in value and value['rc'] != 0):
                self._increment('failures', host)
            elif 'skipped' in value and bool(value['skipped']):
                self._increment('skipped', host)
            elif 'changed' in value and bool(value['changed']):
                if not setup and not poll:
                    self._increment('changed', host)
                self._increment('ok', host)
            else:
                if not poll or ('finished' in value and bool(value['finished'])):
                    self._increment('ok', host)

        for (host, value) in runner_results.get('dark', {}).iteritems():
            self._increment('dark', host)


    def summarize(self, host):
        ''' return information about a particular host '''

        return dict(
            ok          = self.ok.get(host, 0),
            failures    = self.failures.get(host, 0),
            unreachable = self.dark.get(host,0),
            changed     = self.changed.get(host, 0),
            skipped     = self.skipped.get(host, 0)
        )

########################################################################

def regular_generic_msg(hostname, result, oneline, caption):
    ''' output on the result of a module run that is not command '''

    if not oneline:
        return "%s | %s >> %s\n" % (hostname, caption, utils.jsonify(result,format=True))
    else:
        return "%s | %s >> %s\n" % (hostname, caption, utils.jsonify(result))


def banner(msg):

    if cowsay != None:
        cmd = subprocess.Popen("%s -W 60 \"%s\"" % (cowsay, msg),
            stdout=subprocess.PIPE, stderr=subprocess.PIPE, shell=True)
        (out, err) = cmd.communicate()
        return "%s\n" % out
    else:
        return "\n%s ********************* " % msg

def command_generic_msg(hostname, result, oneline, caption):
    ''' output the result of a command run '''

    rc     = result.get('rc', '0')
    stdout = result.get('stdout','')
    stderr = result.get('stderr', '')
    msg    = result.get('msg', '')

    hostname = hostname.encode('utf-8')
    caption  = caption.encode('utf-8')

    if not oneline:
        buf = "%s | %s | rc=%s >>\n" % (hostname, caption, result.get('rc',0))
        if stdout:
            buf += stdout
        if stderr:
            buf += stderr
        if msg:
            buf += msg
        return buf + "\n"
    else:
        if stderr:
            return "%s | %s | rc=%s | (stdout) %s (stderr) %s\n" % (hostname, caption, rc, stdout, stderr)
        else:
            return "%s | %s | rc=%s | (stdout) %s\n" % (hostname, caption, rc, stdout)

def host_report_msg(hostname, module_name, result, oneline):
    ''' summarize the JSON results for a particular host '''

    failed = utils.is_failed(result)
    msg = ''
    if module_name in [ 'command', 'shell', 'raw' ] and 'ansible_job_id' not in result and result.get('parsed',True) != False:
        if not failed:
            msg = command_generic_msg(hostname, result, oneline, 'success')
        else:
            msg = command_generic_msg(hostname, result, oneline, 'FAILED')
    else:
        if not failed:
            msg = regular_generic_msg(hostname, result, oneline, 'success')
        else:
            msg = regular_generic_msg(hostname, result, oneline, 'FAILED')
    return msg

###############################################

class DefaultRunnerCallbacks(object):
    ''' no-op callbacks for API usage of Runner() if no callbacks are specified '''

    def __init__(self):
        pass

    def on_failed(self, host, res, ignore_errors=False):
        call_callback_module('runner_on_failed', host, res, ignore_errors=ignore_errors)

    def on_ok(self, host, res):
        call_callback_module('runner_on_ok', host, res)

    def on_error(self, host, msg):
        call_callback_module('runner_on_error', host, msg)

    def on_skipped(self, host, item=None):
        call_callback_module('runner_on_skipped', host, item=item)

    def on_unreachable(self, host, res):
        call_callback_module('runner_on_unreachable', host, res)

    def on_no_hosts(self):
        call_callback_module('runner_on_no_hosts')

    def on_async_poll(self, host, res, jid, clock):
        call_callback_module('runner_on_async_poll', host, res, jid, clock)

    def on_async_ok(self, host, res, jid):
        call_callback_module('runner_on_async_ok', host, res, jid)

    def on_async_failed(self, host, res, jid):
        call_callback_module('runner_on_async_failed', host, res, jid)

########################################################################

class CliRunnerCallbacks(DefaultRunnerCallbacks):
    ''' callbacks for use by /usr/bin/ansible '''

    def __init__(self):
        # set by /usr/bin/ansible later
        self.options = None
        self._async_notified = {}

    def on_failed(self, host, res, ignore_errors=False):
        self._on_any(host,res)
        super(CliRunnerCallbacks, self).on_failed(host, res, ignore_errors=ignore_errors)

    def on_ok(self, host, res):
        self._on_any(host,res)
        super(CliRunnerCallbacks, self).on_ok(host, res)

    def on_unreachable(self, host, res):
        if type(res) == dict:
            res = res.get('msg','')
        print "%s | FAILED => %s" % (host, res)
        if self.options.tree:
            utils.write_tree_file(
                self.options.tree, host,
                utils.jsonify(dict(failed=True, msg=res),format=True)
            )
        super(CliRunnerCallbacks, self).on_unreachable(host, res)

    def on_skipped(self, host):
        super(CliRunnerCallbacks, self).on_skipped(host, res)

    def on_error(self, host, err):
        print >>sys.stderr, "err: [%s] => %s\n" % (host, err)
        super(CliRunnerCallbacks, self).on_error(host, err)

    def on_no_hosts(self):
        print >>sys.stderr, "no hosts matched\n"
        super(CliRunnerCallbacks, self).on_no_hosts()

    def on_async_poll(self, host, res, jid, clock):
        if jid not in self._async_notified:
            self._async_notified[jid] = clock + 1
        if self._async_notified[jid] > clock:
            self._async_notified[jid] = clock
            print "<job %s> polling, %ss remaining"%(jid, clock)
        super(CliRunnerCallbacks, self).on_async_poll(host, res, jid, clock)

    def on_async_ok(self, host, res, jid):
        print "<job %s> finished on %s => %s"%(jid, host, utils.jsonify(res,format=True))
        super(CliRunnerCallbacks, self).on_async_poll(host, res, jid)

    def on_async_failed(self, host, res, jid):
        print "<job %s> FAILED on %s => %s"%(jid, host, utils.jsonify(res,format=True))
        super(CliRunnerCallbacks, self).on_async_failed(host,res,jid)

    def _on_any(self, host, result):
        result2 = result.copy()
        result2.pop('invocation', None)
        print host_report_msg(host, self.options.module_name, result, self.options.one_line)
        if self.options.tree:
            utils.write_tree_file(self.options.tree, host, utils.jsonify(result,format=True))

########################################################################

class PlaybookRunnerCallbacks(DefaultRunnerCallbacks):
    ''' callbacks used for Runner() from /usr/bin/ansible-playbook '''

    def __init__(self, stats, verbose=utils.VERBOSITY):
        self.verbose = verbose
        self.stats = stats
        self._async_notified = {}

    def on_unreachable(self, host, msg):
        item = None
        if type(msg) == dict:
            item = msg.get('item', None)
        if item:
            print "fatal: [%s] => (item=%s) => %s" % (host, item, msg)
        else:
            print "fatal: [%s] => %s" % (host, msg)
        super(PlaybookRunnerCallbacks, self).on_unreachable(host, msg)

    def on_failed(self, host, results, ignore_errors=False):

        results = results.copy()
        results.pop('invocation', None)

        item = results.get('item', None)
        if item:
            msg = "failed: [%s] => (item=%s) => %s" % (host, item, utils.jsonify(results))
        else:
            msg = "failed: [%s] => %s" % (host, utils.jsonify(results))
        print stringc(msg, 'red')
        if ignore_errors:
            print stringc("...ignoring", 'yellow')
        super(PlaybookRunnerCallbacks, self).on_failed(host, results, ignore_errors=ignore_errors)

    def on_ok(self, host, host_result):
        item = host_result.get('item', None)

        host_result = host_result.copy()
        host_result.pop('invocation', None)

        # show verbose output for non-setup module results if --verbose is used
        msg = ''
        if not self.verbose or host_result.get("verbose_override",None) is not None:
            if item:
                msg = "ok: [%s] => (item=%s)" % (host,item)
            else:
                if 'ansible_job_id' not in host_result or 'finished' in host_result:
                    msg = "ok: [%s]" % (host)
        else:
            # verbose ...
            if item:
                msg = "ok: [%s] => (item=%s) => %s" % (host, item, utils.jsonify(host_result))
            else:
                if 'ansible_job_id' not in host_result or 'finished' in host_result:
                    msg = "ok: [%s] => %s" % (host, utils.jsonify(host_result))

        if msg != '':
            if not 'changed' in host_result or not host_result['changed']:
                print stringc(msg, 'green')
            else:
                print stringc(msg, 'yellow')
        super(PlaybookRunnerCallbacks, self).on_ok(host, host_result)

    def on_error(self, host, err):

        item = err.get('item', None)
        msg = ''
        if item:
            msg = "err: [%s] => (item=%s) => %s" % (host, item, err)
        else:
            msg = "err: [%s] => %s" % (host, err)

        msg = stringc(msg, 'red')
        print >>sys.stderr, msg
        super(PlaybookRunnerCallbacks, self).on_error(host, err)

    def on_skipped(self, host, item=None):
        msg = ''
        if item:
            msg = "skipping: [%s] => (item=%s)" % (host, item)
        else:
            msg = "skipping: [%s]" % host
        print stringc(msg, 'yellow')
        super(PlaybookRunnerCallbacks, self).on_skipped(host, item=None)

    def on_no_hosts(self):
        print stringc("no hosts matched or remaining\n", 'red')
        super(PlaybookRunnerCallbacks, self).on_no_hosts()

    def on_async_poll(self, host, res, jid, clock):
        if jid not in self._async_notified:
            self._async_notified[jid] = clock + 1
        if self._async_notified[jid] > clock:
            self._async_notified[jid] = clock
            msg = "<job %s> polling, %ss remaining"%(jid, clock)
            print stringc(msg, 'cyan')
        super(PlaybookRunnerCallbacks, self).on_async_poll(host,res,jid,clock)

    def on_async_ok(self, host, res, jid):
        msg = "<job %s> finished on %s"%(jid, host)
        print stringc(msg, 'cyan')
        super(PlaybookRunnerCallbacks, self).on_async_ok(host, res, jid)

    def on_async_failed(self, host, res, jid):
        msg = "<job %s> FAILED on %s"%(jid, host)
        print stringc(msg, 'red')
        super(PlaybookRunnerCallbacks, self).on_async_failed(host,res,jid)


########################################################################

class PlaybookCallbacks(object):
    ''' playbook.py callbacks used by /usr/bin/ansible-playbook '''

    def __init__(self, verbose=False):

        self.verbose = verbose

    def on_start(self):
        call_callback_module('playbook_on_start')

    def on_notify(self, host, handler):
        call_callback_module('playbook_on_notify', host, handler)

    def on_task_start(self, name, is_conditional):
        msg = "TASK: [%s]" % name
        if is_conditional:
            msg = "NOTIFIED: [%s]" % name
        print banner(msg)
        call_callback_module('playbook_on_task_start', name, is_conditional)

    def on_vars_prompt(self, varname, private=True, prompt=None, encrypt=None, confirm=False, salt_size=None, salt=None):

        if prompt:
            msg = prompt
        else:
            msg = 'input for %s: ' % varname

        def prompt(prompt, private):
            if private:
                return getpass.getpass(prompt)
            return raw_input(prompt)


        if confirm:
            while True:
                result = prompt(msg, private)
                second = prompt("confirm " + msg, private)
                if result == second: 
                    break
                print "***** VALUES ENTERED DO NOT MATCH ****"
        else:
            result = prompt(msg, private)

        if encrypt:
            result = utils.do_encrypt(result,encrypt,salt_size,salt)

        call_callback_module('playbook_on_vars_prompt', varname, private=private, prompt=prompt, encrypt=encrypt, confirm=confirm, salt_size=salt_size, salt=None)

        return result

    def on_setup(self):
        print banner("GATHERING FACTS")
        call_callback_module('playbook_on_setup')

    def on_import_for_host(self, host, imported_file):
        msg = "%s: importing %s" % (host, imported_file)
        print stringc(msg, 'cyan')
        call_callback_module('playbook_on_import_for_host', host, imported_file)

    def on_not_import_for_host(self, host, missing_file):
        msg = "%s: not importing file: %s" % (host, missing_file)
        print stringc(msg, 'cyan')
        call_callback_module('playbook_on_not_import_for_host', host, missing_file)

    def on_play_start(self, pattern):
        print banner("PLAY [%s]" % pattern)
        call_callback_module('playbook_on_play_start', pattern)

    def on_stats(self, stats):
        call_callback_module('playbook_on_stats', stats)

<|MERGE_RESOLUTION|>--- conflicted
+++ resolved
@@ -25,11 +25,7 @@
 
 dirname = os.path.dirname(__file__)
 callbacks = utils.import_plugins(os.path.join(dirname, 'callback_plugins'))
-<<<<<<< HEAD
-callbacks = [ c.CallbackModule() for c in callbacks.values() ]
-=======
 callbacks = [ c.CallbackModule() for c in callbacks.values() if c.__name__ != '__init__' ]
->>>>>>> 4caf85e3
 
 cowsay = None
 if os.path.exists("/usr/bin/cowsay"):

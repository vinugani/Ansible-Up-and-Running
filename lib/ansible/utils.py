--- conflicted
+++ resolved
@@ -330,19 +330,12 @@
         # Check if the .git is a file. If it is a file, it means that we are in a submodule structure.
         if os.path.isfile(repo_path):
             try:
-<<<<<<< HEAD
-                central_gitdir = yaml.load(open(repo_path)).get('gitdir').split('.git')[0]
-                repo_path = repo_path.split('.git')[0]
-                # There is a posibility the .git file to have an absolute path.
-                repo_path = os.path.join(repo_path, os.path.relpath(central_gitdir), '.git')
-=======
                 gitdir = yaml.load(open(repo_path)).get('gitdir')
                 # There is a posibility the .git file to have an absolute path.
                 if os.path.isabs(gitdir):
                     repo_path = gitdir
                 else:
                     repo_path = os.path.join(repo_path.split('.git')[0], gitdir)
->>>>>>> 022b2290
             except (IOError, AttributeError):
                 return ''
         f = open(os.path.join(repo_path, "HEAD"))

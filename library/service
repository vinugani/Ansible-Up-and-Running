#!/usr/bin/python

# (c) 2012, Michael DeHaan <michael.dehaan@gmail.com>
#
# This file is part of Ansible
#
# Ansible is free software: you can redistribute it and/or modify
# it under the terms of the GNU General Public License as published by
# the Free Software Foundation, either version 3 of the License, or
# (at your option) any later version.
#
# Ansible is distributed in the hope that it will be useful,
# but WITHOUT ANY WARRANTY; without even the implied warranty of
# MERCHANTABILITY or FITNESS FOR A PARTICULAR PURPOSE.  See the
# GNU General Public License for more details.
#
# You should have received a copy of the GNU General Public License
# along with Ansible.  If not, see <http://www.gnu.org/licenses/>.

try:
    import json
except ImportError:
    import simplejson as json
import sys
import shlex
import subprocess

# TODO: switch to fail_json and other helper functions
# like other modules are using

# ===========================================

<<<<<<< HEAD
SERVICE='service'

=======
SERVICE = '/sbin/service'
CHKCONFIG = '/sbin/chkconfig'
>>>>>>> 594084bc

def _run(cmd):
    # returns (rc, stdout, stderr) from shell command
    process = subprocess.Popen(cmd, stdout=subprocess.PIPE, stderr=subprocess.PIPE, shell=True)
    stdout, stderr = process.communicate()
    return (process.returncode, stdout, stderr) 


def _do_enable(name, enable):
    if enable.lower() in ['on', 'true', 'yes']:
        rc, stdout, stderr = _run("%s %s on" % (CHKCONFIG, name))
    elif enable.lower() in ['off', 'false', 'no']:
        rc, stdout, stderr = _run("%s %s off" % (CHKCONFIG, name))
    
    return rc, stdout, stderr
    
argfile = sys.argv[1]
args = open(argfile, 'r').read()
items = shlex.split(args)

if not len(items):
    print json.dumps(dict(failed=True, msg='this module requires arguments (-a)'))
    sys.exit(1)

params = {}
for arg in items:
    if "=" not in arg:
        print json.dumps(dict(failed=True, msg='expected key=value format arguments'))
        sys.exit(1)
    (name, value) = arg.split("=")
    params[name] = value

name = params.get('name', None)

if name is None:
    print json.dumps(dict(failed=True, msg='missing name'))
    sys.exit(1)

state = params.get('state', None)
list_items = params.get('list', None)
enable = params.get('enable', None)

# running and started are the same
if state and state not in [ 'running', 'started', 'stopped', 'restarted' ]:
    print json.dumps(dict(failed=True, msg='invalid value for state'))
    sys.exit(1)
if list_items and list_items not in [ 'status' ]:
    print json.dumps(dict(failed=True, msg='invalid value for list'))
    sys.exit(1)
if enable and enable.lower() not in [ 'on', 'off', 'true', 'false', 'yes', 'no' ]:
    print json.dumps(dict(failed=True, msg='invalid value for enable'))
    sys.exit(1)


# ===========================================
# get service status

rc, status_stdout, status_stderr = _run("%s %s status" % (SERVICE, name))
status = status_stdout + status_stderr


running = False
if status_stdout.find("not running") != -1:
    running = False
elif status_stdout.find("running") != -1:
    running = True
elif name == 'iptables' and status_stdout.find("ACCEPT") != -1:
    # iptables status command output is lame
    # TODO: lookup if we can use a return code for this instead?
    running = True

if state or enable:
    rc = 0
    out = ''
    err = ''
    changed = False
        
    if enable:
        rc_enable, out_enable, err_enable = _do_enable(name, enable)
        rc += rc_enable
        out += out_enable
        err += err_enable

    if state:
        # a state change command has been requested

        # ===========================================
        # determine if we are going to change anything

        if not running and state == "started":
            changed = True
        elif running and state == "stopped":
            changed = True
        elif state == "restarted":
            changed = True

        # ===========================================
        # run change commands if we need to

        if changed:
            if state in ('started', 'running'):
                rc_state, stdout, stderr = _run("%s %s start" % (SERVICE, name))
            elif state == 'stopped':
                rc_state, stdout, stderr = _run("%s %s stop" % (SERVICE, name))
            elif state == 'restarted':
                rc1, stdout1, stderr1 = _run("%s %s stop" % (SERVICE, name))
                rc2, stdout2, stderr2 = _run("%s %s start" % (SERVICE, name))
                rc_state = rc and rc1 and rc2
                stdout = stdout1 + stdout2
                stderr = stderr1 + stderr2
            
            out += stdout
            err += stderr
            rc = rc and rc_state
        
    if rc != 0:

        print json.dumps({
            "failed" : 1,
            "rc"     : rc,
        })
        print >> sys.stderr, out + err
        sys.exit(1)


    # ===============================================
    # success

    result = {"changed": changed}

    rc, stdout, stderr = _run("%s %s status" % (SERVICE, name))
    if list_items and list_items in [ 'status' ]:
        result['status'] = stdout
    print json.dumps(result)

    
elif list_items is not None:

    # solo list=status mode, don't change anything, just return
    # suitable for /usr/bin/ansible usage or API, playbooks
    # not so much

    print json.dumps({
        "status" : status
    })

else:
 
    print json.dumps(dict(failed=True, msg="expected state or list parameters"))    


sys.exit(0)
<|MERGE_RESOLUTION|>--- conflicted
+++ resolved
@@ -30,13 +30,8 @@
 
 # ===========================================
 
-<<<<<<< HEAD
-SERVICE='service'
-
-=======
 SERVICE = '/sbin/service'
 CHKCONFIG = '/sbin/chkconfig'
->>>>>>> 594084bc
 
 def _run(cmd):
     # returns (rc, stdout, stderr) from shell command

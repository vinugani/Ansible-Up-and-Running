#!/usr/bin/python
# -*- coding: utf-8 -*-


DOCUMENTATION = '''
---
module: ec2_group
version_added: "1.3"
short_description: maintain an ec2 VPC security group.
description:
    - maintains ec2 security groups. This module has a dependency on python-boto >= 2.5
options:
  name:
    description:
      - Name of the security group.
    required: true
  description:
    description:
      - Description of the security group.
    required: true
  vpc_id:
    description:
      - ID of the VPC to create the group in.
    required: false
  rules:
    description:
      - List of firewall rules to enforce in this group (see example). Rules are assumed to be ingress rules unless 'type: egress' is specified.
    required: true
  region:
    description:
      - the EC2 region to use
    required: false
    default: null
    aliases: []
  ec2_url:
    description:
      - Url to use to connect to EC2 or your Eucalyptus cloud (by default the module will use EC2 endpoints)
    required: false
    default: null
    aliases: []
  ec2_secret_key:
    description:
      - EC2 secret key
    required: false
    default: null
    aliases: ['aws_secret_key']
  ec2_access_key:
    description:
      - EC2 access key
    required: false
    default: null
    aliases: ['aws_access_key']
  state:
    version_added: "1.4"
    description:
      - create or delete security group
    required: false
    default: 'present'
    aliases: []

requirements: [ "boto" ]
'''

EXAMPLES = '''
- name: example ec2 group
  local_action:
    module: ec2_group
    name: example
    description: an example EC2 group
    vpc_id: 12345
    region: eu-west-1a
    ec2_secret_key: SECRET
    ec2_access_key: ACCESS
    rules:
      - proto: tcp
        from_port: 80
        to_port: 80
        cidr_ip: 0.0.0.0/0
      - proto: tcp
        from_port: 22
        to_port: 22
        cidr_ip: 10.0.0.0/8
      - proto: udp
        from_port: 10050
        to_port: 10050
        cidr_ip: 10.0.0.0/8
      - proto: udp
        from_port: 10051
        to_port: 10051
<<<<<<< HEAD
        group_id: abcdef
      - proto: tcp
        from_port: 123
        to_port: 123
        group_name: My_Awesome_Security_Group
        type: egress
=======
        group_id: sg-12345678
      - proto: all
        # the containing group name may be specified here
        group_name: example
>>>>>>> fcb760c3
'''

try:
    import boto.ec2
except ImportError:
    print "failed=True msg='boto required for this module'"
    sys.exit(1)

<<<<<<< HEAD
def ec2_connect(module):
    # def get_ec2_creds(module):
    #   return ec2_url, ec2_access_key, ec2_secret_key, region
    ec2_url, ec2_access_key, ec2_secret_key, region = get_ec2_creds(module)

    # If we have a region specified, connect to its endpoint.
    if region:
        try:
            ec2 = boto.ec2.connect_to_region(region, aws_access_key_id=ec2_access_key, aws_secret_access_key=ec2_secret_key)
        except boto.exception.NoAuthHandlerFound, e:
            module.fail_json(msg=str(e))
    # Otherwise, no region so we fallback to the old connection method
    else:
        try:
            if ec2_url:  # if we have an URL set, connect to the specified endpoint
                ec2 = boto.connect_ec2_endpoint(ec2_url, ec2_access_key, ec2_secret_key)
            else:  # otherwise it's Amazon.
                ec2 = boto.connect_ec2(ec2_access_key, ec2_secret_key)
        except boto.exception.NoAuthHandlerFound, e:
            module.fail_json(msg=str(e))
    return ec2
=======

def addRulesToLookup(rules, prefix, dict):
    for rule in rules:
        for grant in rule.grants:
            dict["%s-%s-%s-%s-%s-%s" % (prefix, rule.ip_protocol, rule.from_port, rule.to_port,
                                        grant.group_id, grant.cidr_ip)] = rule

def main():
    module = AnsibleModule(
        argument_spec=dict(
            name=dict(required=True),
            description=dict(required=True),
            vpc_id=dict(),
            rules=dict(),
            ec2_url=dict(aliases=['EC2_URL']),
            ec2_secret_key=dict(aliases=['EC2_SECRET_KEY', 'aws_secret_key'], no_log=True),
            ec2_access_key=dict(aliases=['EC2_ACCESS_KEY', 'aws_access_key']),
            region=dict(choices=AWS_REGIONS),
            state = dict(default='present', choices=['present', 'absent']),
        ),
        supports_check_mode=True,
    )

    name = module.params['name']
    description = module.params['description']
    vpc_id = module.params['vpc_id']
    rules = module.params['rules']
    state = module.params.get('state')

    changed = False

    ec2 = ec2_connect(module)
>>>>>>> fcb760c3

def lookup_security_group(groups, name, vpc_id):
    # find the group if present
    group = None
<<<<<<< HEAD
=======
    groups = {}
    for curGroup in ec2.get_all_security_groups():
        groups[curGroup.id] = curGroup
        groups[curGroup.name] = curGroup
>>>>>>> fcb760c3

    for curGroup in groups.values():
        if curGroup.name == name and curGroup.vpc_id == vpc_id:
            group = curGroup

    return group

def remove_security_group(module, group):
    changed = False

    # Ensure requested group is absent
    if group:
        '''found a match, delete it'''
        if not module.check_mode:
            try:
                group.delete()
            except Exception, e:
                module.fail_json(msg="Unable to delete security group '%s' - %s" % (group, e))
            else:
                changed = True
    else:
        '''no match found, no changes required'''

<<<<<<< HEAD
    return changed
=======
    # create a lookup for all existing rules on the group
    if group:
        groupRules = {}
        addRulesToLookup(group.rules, 'in', groupRules)

        # Now, go through all provided rules and ensure they are there.
        if rules:
            for rule in rules:
                group_id = None
                group_name = None
                ip = None
                if 'group_id' in rule and 'cidr_ip' in rule:
                    module.fail_json(msg="Specify group_id OR cidr_ip, not both")
                elif 'group_name' in rule and 'cidr_ip' in rule:
                    module.fail_json(msg="Specify group_name OR cidr_ip, not both")
                elif 'group_id' in rule and 'group_name' in rule:
                    module.fail_json(msg="Specify group_id OR group_name, not both")
                elif 'group_id' in rule:
                    group_id = rule['group_id']
                elif 'group_name' in rule:
                    group_name = rule['group_name']
                    if group_name in groups:
                        group_id = groups[group_name].id
                    elif group_name == name:
                        group_id = group.id
                        groups[group_id] = group
                        groups[group_name] = group
                elif 'cidr_ip' in rule:
                    ip = rule['cidr_ip']

                if rule['proto'] == 'all':
                    rule['proto'] = -1
                    rule['from_port'] = None
                    rule['to_port'] = None
>>>>>>> fcb760c3

def add_rules_to_lookup(rules, prefix, dict):
    for rule in rules:
        for grant in rule.grants:
            dict["%s-%s-%s-%s-%s-%s" % (prefix, rule.ip_protocol, rule.from_port, rule.to_port,
                                        grant.group_id, grant.cidr_ip)] = rule

def configure_rules(module, ec2, groups, group):
    changed = False
    changes = { 'created': [], 'added' : [], 'removed' : [] }

    groupRules = {}
    add_rules_to_lookup(group.rules, 'ingress', groupRules)
    add_rules_to_lookup(group.rules_egress, 'egress', groupRules)

    # Go through all provided rules and ensure they are there.
    rules = module.params['rules']
    if rules:
        for rule in rules:
            group_id = None
            ip = None
            if len(filter(lambda x: x in ['group_id', 'group_name', 'cidr_ip'], rule)) != 1:
                module.fail_json(msg="Specify ONLY ONE of group_id, group_name, or cidr_ip")
            elif 'group_id' in rule:
                group_id = rule['group_id']
            elif 'group_name' in rule:
                group_name = rule['group_name']
                vpc_id = module.params['vpc_id']

                g = lookup_security_group(groups, group_name, vpc_id)
                if not g:
                    if not module.check_mode:
                        g = ec2.create_security_group(group_name, None, vpc_id=vpc_id)
                        groups[g.id] = g
                    changes['created'].append(group_name)

                group_id = g.id
            elif 'cidr_ip' in rule:
                ip = rule['cidr_ip']

            if rule['proto'] == 'all':
                rule['proto'] = -1
                rule['from_port'] = None
                rule['to_port'] = None

            if 'type' in rule:
                ruleType = rule['type']
                if ruleType not in ['ingress', 'egress']:
                    module.fail_json(msg="Type must be either ingress or egress. Type defaults to ingress if not specified.")
            else:
                ruleType = 'ingress'

            ruleId = "%s-%s-%s-%s-%s-%s" % (ruleType, rule['proto'], rule['from_port'], rule['to_port'], group_id, ip)
            if ruleId in groupRules:
                # If rule already exists, don't later delete it
                del groupRules[ruleId]
            else:
                # Otherwise, add new rule
                grantGroup = None
                if group_id:
                    grantGroup = groups[group_id]
                    
                if not module.check_mode:
                    if ruleType == 'egress':
                        ec2.authorize_security_group_egress(group.id, rule['proto'], rule['from_port'], rule['to_port'], group_id, ip, False)
                    else:
                        group.authorize(rule['proto'], rule['from_port'], rule['to_port'], ip, grantGroup)
                changes['added'].append(rule)
                changed = True

    # Remove anything left in the groupRules -- these will be defunct rules
    for rule in groupRules.itervalues():
        for grant in rule.grants:
            grantGroup = None
            grantGroupName = None
            if grant.group_id:
                grantGroup = groups[grant.group_id]
                grantGroupName = grantGroup.name
            if not module.check_mode:
                if rule.ip_protocol in ['tcp', 'udp', 'icmp']:
                    group.revoke(rule.ip_protocol, rule.from_port, rule.to_port, grant.cidr_ip, grantGroup)
            
            changes['removed'].append([rule.ip_protocol, rule.from_port, rule.to_port, grant.cidr_ip, grantGroupName])
            changed = True

    return changed, changes

def main():
    module = AnsibleModule(
        argument_spec=dict(
            name=dict(required=True),
            description=dict(required=True),
            vpc_id=dict(),
            rules=dict(),
            ec2_url=dict(aliases=['EC2_URL']),
            ec2_secret_key=dict(aliases=['EC2_SECRET_KEY', 'aws_secret_key'], no_log=True),
            ec2_access_key=dict(aliases=['EC2_ACCESS_KEY', 'aws_access_key']),
            region=dict(choices=['eu-west-1', 'sa-east-1', 'us-east-1', 'ap-northeast-1', 'us-west-2', 'us-west-1', 'ap-southeast-1', 'ap-southeast-2']),
            state = dict(default='present', choices=['present', 'absent']),
        ),
        supports_check_mode=True,
    )

    ec2 = ec2_connect(module)

    groups = {}
    for curGroup in ec2.get_all_security_groups():
        groups[curGroup.id] = curGroup

    name = module.params['name']
    vpc_id = module.params['vpc_id']
    group = lookup_security_group(groups, name, vpc_id)

    state = module.params['state']
    if state == 'absent':
        changed = remove_security_group(module, group0)
        module.exit_json(changed=changed, group_id=None)
    elif state == 'present':
        changed = False

        if group:
            '''existing group found'''
        else:
            '''no match found, create it'''
            if not module.check_mode:
                group = ec2.create_security_group(module.params['name'], module.params['description'], vpc_id=module.params['vpc_id'])
                changed = True

        rules_changed, changes = configure_rules(module, ec2, groups, group)
        if changed:
            changes['created'].append(module.params['name'])
        changed |= rules_changed

        module.exit_json(changed=changed, changes=changes, group_id=group.id)
    else:
        module.fail_json(msg="Unsupported state requested: %s" % state)

# import module snippets
from ansible.module_utils.basic import *
from ansible.module_utils.ec2 import *

main()<|MERGE_RESOLUTION|>--- conflicted
+++ resolved
@@ -87,19 +87,12 @@
       - proto: udp
         from_port: 10051
         to_port: 10051
-<<<<<<< HEAD
-        group_id: abcdef
+        group_id: sg-12345678
       - proto: tcp
         from_port: 123
         to_port: 123
         group_name: My_Awesome_Security_Group
         type: egress
-=======
-        group_id: sg-12345678
-      - proto: all
-        # the containing group name may be specified here
-        group_name: example
->>>>>>> fcb760c3
 '''
 
 try:
@@ -108,7 +101,6 @@
     print "failed=True msg='boto required for this module'"
     sys.exit(1)
 
-<<<<<<< HEAD
 def ec2_connect(module):
     # def get_ec2_creds(module):
     #   return ec2_url, ec2_access_key, ec2_secret_key, region
@@ -130,51 +122,10 @@
         except boto.exception.NoAuthHandlerFound, e:
             module.fail_json(msg=str(e))
     return ec2
-=======
-
-def addRulesToLookup(rules, prefix, dict):
-    for rule in rules:
-        for grant in rule.grants:
-            dict["%s-%s-%s-%s-%s-%s" % (prefix, rule.ip_protocol, rule.from_port, rule.to_port,
-                                        grant.group_id, grant.cidr_ip)] = rule
-
-def main():
-    module = AnsibleModule(
-        argument_spec=dict(
-            name=dict(required=True),
-            description=dict(required=True),
-            vpc_id=dict(),
-            rules=dict(),
-            ec2_url=dict(aliases=['EC2_URL']),
-            ec2_secret_key=dict(aliases=['EC2_SECRET_KEY', 'aws_secret_key'], no_log=True),
-            ec2_access_key=dict(aliases=['EC2_ACCESS_KEY', 'aws_access_key']),
-            region=dict(choices=AWS_REGIONS),
-            state = dict(default='present', choices=['present', 'absent']),
-        ),
-        supports_check_mode=True,
-    )
-
-    name = module.params['name']
-    description = module.params['description']
-    vpc_id = module.params['vpc_id']
-    rules = module.params['rules']
-    state = module.params.get('state')
-
-    changed = False
-
-    ec2 = ec2_connect(module)
->>>>>>> fcb760c3
 
 def lookup_security_group(groups, name, vpc_id):
     # find the group if present
     group = None
-<<<<<<< HEAD
-=======
-    groups = {}
-    for curGroup in ec2.get_all_security_groups():
-        groups[curGroup.id] = curGroup
-        groups[curGroup.name] = curGroup
->>>>>>> fcb760c3
 
     for curGroup in groups.values():
         if curGroup.name == name and curGroup.vpc_id == vpc_id:
@@ -198,44 +149,7 @@
     else:
         '''no match found, no changes required'''
 
-<<<<<<< HEAD
     return changed
-=======
-    # create a lookup for all existing rules on the group
-    if group:
-        groupRules = {}
-        addRulesToLookup(group.rules, 'in', groupRules)
-
-        # Now, go through all provided rules and ensure they are there.
-        if rules:
-            for rule in rules:
-                group_id = None
-                group_name = None
-                ip = None
-                if 'group_id' in rule and 'cidr_ip' in rule:
-                    module.fail_json(msg="Specify group_id OR cidr_ip, not both")
-                elif 'group_name' in rule and 'cidr_ip' in rule:
-                    module.fail_json(msg="Specify group_name OR cidr_ip, not both")
-                elif 'group_id' in rule and 'group_name' in rule:
-                    module.fail_json(msg="Specify group_id OR group_name, not both")
-                elif 'group_id' in rule:
-                    group_id = rule['group_id']
-                elif 'group_name' in rule:
-                    group_name = rule['group_name']
-                    if group_name in groups:
-                        group_id = groups[group_name].id
-                    elif group_name == name:
-                        group_id = group.id
-                        groups[group_id] = group
-                        groups[group_name] = group
-                elif 'cidr_ip' in rule:
-                    ip = rule['cidr_ip']
-
-                if rule['proto'] == 'all':
-                    rule['proto'] = -1
-                    rule['from_port'] = None
-                    rule['to_port'] = None
->>>>>>> fcb760c3
 
 def add_rules_to_lookup(rules, prefix, dict):
     for rule in rules:

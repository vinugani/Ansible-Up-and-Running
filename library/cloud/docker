--- conflicted
+++ resolved
@@ -1,10 +1,7 @@
 #!/usr/bin/python
 
 # (c) 2013, Cove Schneider
-<<<<<<< HEAD
-=======
 # (c) 2014, Joshua Conner <joshua.conner@gmail.com>
->>>>>>> 9c72b52c
 # (c) 2014, Pavel Antonov <antonov@adwz.ru>
 #
 # This file is part of Ansible,
@@ -56,10 +53,7 @@
     required: false
     default: null
     aliases: []
-<<<<<<< HEAD
-=======
     version_added: "1.5"
->>>>>>> 9c72b52c
   ports:
     description:
       - Set private to public port mapping specification using docker CLI-style syntax [([<host_interface>:[host_port]])|(<host_port>):]<container_port>[/udp]
@@ -73,14 +67,6 @@
     required: false
     default: null
     aliases: []
-<<<<<<< HEAD
-  links:
-    description:
-      - Add links to another container (e.g. links=redis,postgresql:db)
-    required: false
-    default: null
-    aliases: []
-=======
     version_added: "1.5"
   publish_all_ports:
     description:
@@ -89,7 +75,6 @@
     default: false
     aliases: []
     version_added: "1.5"
->>>>>>> 9c72b52c
   volumes:
     description:
       - Set volume(s) to mount on the container
@@ -177,10 +162,6 @@
     required: false
     default:
     aliases: []
-<<<<<<< HEAD
-author: Cove Schneider, Pavel Antonov
-requirements: [ "docker-py" ]
-=======
   name:
     description:
       - Set the name of the container (cannot use with count)
@@ -190,7 +171,6 @@
     version_added: "1.5"
 author: Cove Schneider, Joshua Conner, Pavel Antonov
 requirements: [ "docker-py >= 0.3.0" ]
->>>>>>> 9c72b52c
 '''
 
 EXAMPLES = '''
@@ -351,13 +331,7 @@
         if self.module.params.get('volumes'):
             self.binds = {}
             self.volumes = {}
-<<<<<<< HEAD
-            vols = self.module.params.get('volumes')
-            if not isinstance(vols, list):
-                vols = vols.split(" ")
-=======
             vols = self.parse_list_from_param('volumes')
->>>>>>> 9c72b52c
             for vol in vols:
                 parts = vol.split(":")
                 # host mount (e.g. /mnt:/tmp, bind mounts host's /tmp to /mnt in the container)
@@ -383,39 +357,6 @@
 
         self.port_bindings = None
         if self.module.params.get('ports'):
-<<<<<<< HEAD
-            ports = self.module.params.get('ports')
-            self.ports = ports if isinstance(ports, list) else ports.split(",")
-
-        self.port_bindings = None
-        if self.module.params.get('port_bindings'):
-            self.port_bindings = {}
-            bindings = self.module.params.get('port_bindings')
-            bindings = bindings if isinstance(bindings, list) else bindings.split(",")
-            for binding in bindings:
-                parts = binding.split(":")
-                if len(parts) == 3:
-                    self.port_bindings[parts[0]] = (parts[1], parts[2])
-                elif len(parts) == 2:
-                    self.port_bindings[parts[0]] = parts[1]
-                else:
-                    self.port_bindings[parts[0]] = None
-
-        self.links = None
-        if self.module.params.get('links'):
-            self.links = {}
-            links = self.module.params.get('links')
-            if not isinstance(links, list):
-                links = links.split(",")
-            for link in links:
-                parts = link.split(":")
-                self.links[parts[0]] = parts[1] if len(parts) == 2 else parts[0]
-
-        self.env = None
-        if self.module.params.get('env'):
-            env = self.module.params.get('env')
-            self.env = dict(map(lambda x: x.split("="), env if isinstance(env, list) else env.split(",")))
-=======
             ports = self.parse_list_from_param('ports')
             self.port_bindings = self.get_port_bindings(ports)
 
@@ -428,7 +369,6 @@
         if self.module.params.get('env'):
             env = self.parse_list_from_param('env')
             self.env = dict(map(lambda x: x.split("="), env))
->>>>>>> 9c72b52c
 
         # connect to docker server
         docker_url = urlparse(module.params.get('docker_url'))
@@ -580,12 +520,7 @@
     def create_containers(self, count=1):
         params = {'image':        self.module.params.get('image'),
                   'command':      self.module.params.get('command'),
-<<<<<<< HEAD
-                  'name':         self.module.params.get('name'),
-                  'ports':        self.ports,
-=======
                   'ports':        self.exposed_ports,
->>>>>>> 9c72b52c
                   'volumes':      self.volumes,
                   'volumes_from': self.module.params.get('volumes_from'),
                   'mem_limit':    _human_to_bytes(self.module.params.get('memory_limit')),
@@ -624,14 +559,8 @@
             'links': self.links,
         }
         for i in containers:
-<<<<<<< HEAD
-                self.client.start(i['Id'], lxc_conf=self.lxc_conf, binds=self.binds,
-                                  port_bindings = self.port_bindings, links=self.links)
-                self.increment_counter('started')
-=======
             self.client.start(i['Id'], **params)
             self.increment_counter('started')
->>>>>>> 9c72b52c
 
     def stop_containers(self, containers):
         for i in containers:
@@ -687,16 +616,9 @@
             count           = dict(default=1),
             image           = dict(required=True),
             command         = dict(required=False, default=None),
-<<<<<<< HEAD
-            name            = dict(required=False, default=None),
-            ports           = dict(required=False, default=None),
-            port_bindings   = dict(required=False, default=None),
-            links           = dict(required=False, default=None),
-=======
             expose          = dict(required=False, default=None),
             ports           = dict(required=False, default=None),
             publish_all_ports = dict(default=False, type='bool'),
->>>>>>> 9c72b52c
             volumes         = dict(default=None),
             volumes_from    = dict(default=None),
             links           = dict(default=None),
@@ -741,15 +663,12 @@
 
         # start/stop containers
         if state == "present":
-<<<<<<< HEAD
-=======
 
             # make sure a container with `name` is running
             if name and "/" + name not in map(lambda x: x.get('Name'), running_containers):
                 containers = manager.create_containers(1)
                 manager.start_containers(containers)
 
->>>>>>> 9c72b52c
             # start more containers if we don't have enough
             elif delta > 0:
                 containers = manager.create_containers(delta)

--- conflicted
+++ resolved
@@ -235,18 +235,11 @@
             }
         else:
             info = {
-<<<<<<< HEAD
-                'name': self.elb.name,
-                'dns_name': self.elb.dns_name,
-                'vpc_subnet_ids': self.elb.subnets,
-                'zones': self.elb.availability_zones,
-                'security_group_ids': self.elb.security_groups,
-=======
                 'name': check_elb.name,
                 'dns_name': check_elb.dns_name,
+                'vpc_subnet_ids': check_elb.subnets,
                 'zones': check_elb.availability_zones,
                 'security_group_ids': check_elb.security_groups,
->>>>>>> f05d4575
                 'status': self.status
             }
 

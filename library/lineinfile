#!/usr/bin/python
# -*- coding: utf-8 -*-

# (c) 2012, Daniel Hokka Zakrisson <daniel@hozac.com>
#
# This file is part of Ansible
#
# Ansible is free software: you can redistribute it and/or modify
# it under the terms of the GNU General Public License as published by
# the Free Software Foundation, either version 3 of the License, or
# (at your option) any later version.
#
# Ansible is distributed in the hope that it will be useful,
# but WITHOUT ANY WARRANTY; without even the implied warranty of
# MERCHANTABILITY or FITNESS FOR A PARTICULAR PURPOSE.  See the
# GNU General Public License for more details.
#
# You should have received a copy of the GNU General Public License
# along with Ansible.  If not, see <http://www.gnu.org/licenses/>.

import re
import os

DOCUMENTATION = """
---
module: lineinfile
author: Daniel Hokka Zakrisson
short_description: Ensure a particular line is in a file
description:
  - This module will search a file for a line, and ensure that it is present or absent.
  - This is primarily useful when you want to change a single line in a
    file only. For other cases, see the M(copy) or M(template) modules.
version_added: "0.7"
options:
  dest:
    required: true
    aliases: [ name, destfile ]
    description:
      - The file to modify
  regexp:
    required: true
    description:
      - The regular expression to look for in the file. For C(state=present),
        the pattern to replace. For C(state=absent), the pattern of the line
        to remove.  Uses Python regular expressions; see
        U(http://docs.python.org/2/library/re.html).
  state:
    required: false
    choices: [ present, absent ]
    default: "present"
    aliases: []
    description:
      - Whether the line should be there or not.
  line:
    required: false
    description:
      - Required for C(state=present). The line to insert/replace into the
        file. May contain backreferences.
  insertafter:
    required: false
    default: EOF
    description:
      - Used with C(state=present). If specified, the line will be inserted
        after the line with the specified regular expression. A special value is
        available; C(EOF) for inserting the line at the end of the file.
    choices: [ 'EOF', '*regex*' ]
  insertbefore:
    required: false
    version_added: 1.1
    description:
      - Used with C(state=present). If specified, the line will be inserted
        before the line with the specified regular expression. A value is available;
         C(BOF) for inserting the line at the beginning of the
        file.
    choices: [ 'BOF', '*regex*' ]
  append_at:
    required: false
    version_added: 1.1
    description:
      - Used with C(state=present). If specified, the line will be inserted
        at the start of the line with the specified regular expression. 
    choices: [ '*regex*' ]
  prepend_at:
    required: false
    version_added: 1.1
    description:
      - Used with C(state=present). If specified, the line will be inserted
        at the end of the line with the specified regular expression.
    choices: [ '*regex*' ]
  create:
    required: false
    choices: [ "yes", "no" ]
    default: "no"
    description:
      - Used with C(state=present). If specified, the file will be created
        if it does not already exist. By default it will fail if the file
        is missing.
  backup:
     required: false
     default: "no"
     choices: [ "yes", "no" ]
     description:
       - Create a backup file including the timestamp information so you can
         get the original file back if you somehow clobbered it incorrectly.
  others:
     description:
       - All arguments accepted by the M(file) module also work here. 
     required: false
"""

EXAMPLES = """
   lineinfile: dest=/etc/selinux/config regexp=^SELINUX= line=SELINUX=disabled

   lineinfile: dest=/etc/sudoers state=absent regexp="^%wheel"

   lineinfile: dest=/etc/host regexp='^127\.0\.0\.1' line='127.0.0.1 localhost' owner=root group=root mode=0644

   lineinfile: dest=/etc/httpd/conf/httpd.conf regexp="^Listen " insertafter="^#Listen " line="Listen 8080"

   lineinfile: dest=/etc/services regexp="^# port for http" insertbefore="^www.*80/tcp" line="# port for http by default"

   lineinfile: \\\"dest=/etc/sudoers state=present regexp='^%wheel' line ='%wheel ALL=(ALL) NOPASSWD: ALL'\\\"

<<<<<<< HEAD
   lineinfile: \\\"dest='/etc/passwd' line='#' prepend_at='^root:' regexp='^#root:' state='present'\\\"

   lineinfile: \\\"dest='/usr/pkg/etc/httpd/httpd.conf' line=' index.php' append_at='DirectoryIndex' regexp='DirectoryIndex.*index.php' state='present'\\\"
=======
   lineinfile dest=/tmp/grub.conf state=present regexp='^(splashimage=.*)$' line="#\\1"
>>>>>>> fc8d9377
"""
   

def check_file_attrs(module, changed, message):

    file_args = module.load_file_common_arguments(module.params)
    if module.set_file_attributes_if_different(file_args, False):

        if changed:
            message += " and "
        changed = True
        message += "ownership, perms or SE linux context changed"

    return [ message, changed ]

def present(module, dest, regexp, line, insertafter, insertbefore, prepend_at, append_at, create, backup):

    if os.path.isdir(dest):
        module.fail_json(rc=256, msg='Destination %s is a directory !' % dest)
    elif not os.path.exists(dest):
        if not create:
            module.fail_json(rc=257, msg='Destination %s does not exist !' % dest)
        destpath = os.path.dirname(dest)
        if not os.path.exists(destpath):
            os.makedirs(destpath)
        lines = []
    else:
        f = open(dest, 'rb')
        lines = f.readlines()
        f.close()

    msg = ""

    mre = re.compile(regexp)
<<<<<<< HEAD
    if not mre.search(line):
        if prepend_at is None and append_at is None:
            module.fail_json(msg="usage error: line= doesn't match regexp (%s)" % regexp)
        else:
            # Hard to say - leave and see
            ''
=======
>>>>>>> fc8d9377
    
    if insertafter is not None and insertafter not in ('BOF', 'EOF'):
        insre = re.compile(insertafter)
    elif insertbefore is not None and insertbefore not in ('BOF'):
        insre = re.compile(insertbefore)
    elif prepend_at is not None:
        insre = re.compile(prepend_at)
    elif append_at is not None:
        insre = re.compile(append_at)
    else:
        insre = None

    # index[0] is the line num where regexp has been found
    # index[1] is the line num where insertafter/inserbefore has been found
<<<<<<< HEAD
    # index[2] is the line num where append_at/prepend_at has been found
    index = [-1, -1, -1]
=======
    index = [-1, -1]
    m = None
>>>>>>> fc8d9377
    for lineno in range(0, len(lines)):
        match_found = mre.search(lines[lineno])
        if match_found:
            index[0] = lineno
            m = match_found
        elif insre is not None and insre.search(lines[lineno]):
            if insertafter:
                # + 1 for the next line
                index[1] = lineno + 1
            if insertbefore:
                # + 1 for the previous line
                index[1] = lineno
            if prepend_at:
                index[2] = lineno
            if append_at:
                index[2] = lineno

    # Regexp matched a line in the file
    if index[0] != -1:
<<<<<<< HEAD
        if prepend_at is not None:
	    # Text already present, do nothing
            msg = ''
            changed = False
        elif append_at is not None:
	    # Text already present, do nothing
            msg = ''
            changed = False
        else:
            if lines[index[0]] == line + os.linesep:
                msg = ''
                changed = False
            else:
                lines[index[0]] = line + os.linesep
                msg = 'line replaced'
                changed = True
=======
        if lines[index[0]] == m.expand(line) + os.linesep:
            msg = ''
            changed = False
        else:
            lines[index[0]] = m.expand(line) + os.linesep
            msg = 'line replaced'
            changed = True
>>>>>>> fc8d9377
    # Add it to the beginning of the file
    elif insertbefore == 'BOF' or insertafter == 'BOF':
        lines.insert(0, line + os.linesep)
        msg = 'line added'
        changed = True
    # Append/prepend at the line the append_at/prepend_at regex was found
    elif index[2] != -1:
        if prepend_at is not None:
             # Prepend to start of line
             lines[index[2]] = line + lines[index[2]]
             msg = 'text prepended'
             changed = True
	else:
             # Append at end of line
             lines[index[2]] = lines[index[2]].rstrip() + line + os.linesep
             msg = 'text appended'
             changed = True
    # Add it to the end of the file if requested or
    # if insertafter=/insertbefore didn't match anything
    # (so default behaviour is to add at the end)
    elif insertafter == 'EOF' or index[1] == -1:
        lines.append(line + os.linesep)
        msg = 'line added'
        changed = True
    # insertafter/insertbefore= matched
    else:
        lines.insert(index[1], line + os.linesep)
        msg = 'line added'
        changed = True

    if changed and not module.check_mode:
        if backup and os.path.exists(dest):
            module.backup_local(dest)
        f = open(dest, 'wb')
        f.writelines(lines)
        f.close()

    [ msg, changed ] = check_file_attrs(module, changed, msg)
    module.exit_json(changed=changed, msg=msg)

def absent(module, dest, regexp, backup):

    if os.path.isdir(dest):
        module.fail_json(rc=256, msg='Destination %s is a directory !' % dest)
    elif not os.path.exists(dest):
        module.exit_json(changed=False, msg="file not present")

    msg = ""

    f = open(dest, 'rb')
    lines = f.readlines()
    f.close()
    cre = re.compile(regexp)
    found = []

    def matcher(line):
        if cre.search(line):
            found.append(line)
            return False
        else:
            return True

    lines = filter(matcher, lines)
    changed = len(found) > 0
    if changed and not module.check_mode:
        if backup:
            module.backup_local(dest)
        f = open(dest, 'wb')
        f.writelines(lines)
        f.close()

    if changed:
        msg = "%s line(s) removed" % len(found)

    [ msg, changed ] = check_file_attrs(module, changed, msg)
    module.exit_json(changed=changed, found=len(found), msg=msg)

def main():
    module = AnsibleModule(
        argument_spec = dict(
            dest=dict(required=True, aliases=['name', 'destfile']),
            state=dict(default='present', choices=['absent', 'present']),
            regexp=dict(required=True),
            line=dict(aliases=['value']),
            insertafter=dict(default=None),
            insertbefore=dict(default=None),
            append_at=dict(default=None),
            prepend_at=dict(default=None),
            create=dict(default=False, type='bool'),
            backup=dict(default=False, type='bool'),
        ),
        mutually_exclusive = [['insertbefore', 'insertafter', 'prepend_at', 'append_at']],
        add_file_common_args = True,
        supports_check_mode = True
    )

    params = module.params
    create = module.params['create']
    backup = module.params['backup']
    dest   = os.path.expanduser(params['dest'])

    if params['state'] == 'present':
        if 'line' not in params:
            module.fail_json(msg='line= is required with state=present')
        present(module, dest, params['regexp'], params['line'],
                params['insertafter'], params['insertbefore'], 
                params['prepend_at'], params['append_at'], 
		create, backup)
    else:
        absent(module, dest, params['regexp'], backup)

# this is magic, see lib/ansible/module_common.py
#<<INCLUDE_ANSIBLE_MODULE_COMMON>>

main()
<|MERGE_RESOLUTION|>--- conflicted
+++ resolved
@@ -121,13 +121,11 @@
 
    lineinfile: \\\"dest=/etc/sudoers state=present regexp='^%wheel' line ='%wheel ALL=(ALL) NOPASSWD: ALL'\\\"
 
-<<<<<<< HEAD
+   lineinfile dest=/tmp/grub.conf state=present regexp='^(splashimage=.*)$' line="#\\1"
+
    lineinfile: \\\"dest='/etc/passwd' line='#' prepend_at='^root:' regexp='^#root:' state='present'\\\"
 
    lineinfile: \\\"dest='/usr/pkg/etc/httpd/httpd.conf' line=' index.php' append_at='DirectoryIndex' regexp='DirectoryIndex.*index.php' state='present'\\\"
-=======
-   lineinfile dest=/tmp/grub.conf state=present regexp='^(splashimage=.*)$' line="#\\1"
->>>>>>> fc8d9377
 """
    
 
@@ -162,15 +160,12 @@
     msg = ""
 
     mre = re.compile(regexp)
-<<<<<<< HEAD
     if not mre.search(line):
         if prepend_at is None and append_at is None:
             module.fail_json(msg="usage error: line= doesn't match regexp (%s)" % regexp)
         else:
             # Hard to say - leave and see
             ''
-=======
->>>>>>> fc8d9377
     
     if insertafter is not None and insertafter not in ('BOF', 'EOF'):
         insre = re.compile(insertafter)
@@ -185,13 +180,9 @@
 
     # index[0] is the line num where regexp has been found
     # index[1] is the line num where insertafter/inserbefore has been found
-<<<<<<< HEAD
     # index[2] is the line num where append_at/prepend_at has been found
     index = [-1, -1, -1]
-=======
-    index = [-1, -1]
     m = None
->>>>>>> fc8d9377
     for lineno in range(0, len(lines)):
         match_found = mre.search(lines[lineno])
         if match_found:
@@ -211,7 +202,6 @@
 
     # Regexp matched a line in the file
     if index[0] != -1:
-<<<<<<< HEAD
         if prepend_at is not None:
 	    # Text already present, do nothing
             msg = ''
@@ -221,22 +211,13 @@
             msg = ''
             changed = False
         else:
-            if lines[index[0]] == line + os.linesep:
+            if lines[index[0]] == m.expand(line) + os.linesep:
                 msg = ''
                 changed = False
             else:
-                lines[index[0]] = line + os.linesep
+                lines[index[0]] = m.expand(line) + os.linesep
                 msg = 'line replaced'
                 changed = True
-=======
-        if lines[index[0]] == m.expand(line) + os.linesep:
-            msg = ''
-            changed = False
-        else:
-            lines[index[0]] = m.expand(line) + os.linesep
-            msg = 'line replaced'
-            changed = True
->>>>>>> fc8d9377
     # Add it to the beginning of the file
     elif insertbefore == 'BOF' or insertafter == 'BOF':
         lines.insert(0, line + os.linesep)

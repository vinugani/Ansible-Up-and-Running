--- conflicted
+++ resolved
@@ -48,6 +48,7 @@
     - Control if the logical volume exists.
     required: false
   force:
+    version_added: "1.5"
     choices: [ "yes", "no" ]
     default: "no"
     description:
@@ -194,13 +195,9 @@
             ### remove LV
             if module.check_mode:
                 module.exit_json(changed=True)
-<<<<<<< HEAD
             if not force:
                 module.fail_json(msg="Sorry, no removal of logical volume %s without force=yes."%(this_lv['name']))
-            rc,_,err = module.run_command("lvremove --force %s/%s"%(vg,this_lv['name']))
-=======
             rc, _, err = module.run_command("lvremove --force %s/%s" % (vg, this_lv['name']))
->>>>>>> bf307076
             if rc == 0:
                 module.exit_json(changed=True)
             else:
@@ -234,5 +231,4 @@
 
 # import module snippets
 from ansible.module_utils.basic import *
-
 main()
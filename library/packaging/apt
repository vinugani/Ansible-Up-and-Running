#!/usr/bin/python
# -*- coding: utf-8 -*-

# (c) 2012, Flowroute LLC
# Written by Matthew Williams <matthew@flowroute.com>
# Based on yum module written by Seth Vidal <skvidal at fedoraproject.org>
#
# This module is free software: you can redistribute it and/or modify
# it under the terms of the GNU General Public License as published by
# the Free Software Foundation, either version 3 of the License, or
# (at your option) any later version.
#
# This software is distributed in the hope that it will be useful,
# but WITHOUT ANY WARRANTY; without even the implied warranty of
# MERCHANTABILITY or FITNESS FOR A PARTICULAR PURPOSE.  See the
# GNU General Public License for more details.
#
# You should have received a copy of the GNU General Public License
# along with this software.  If not, see <http://www.gnu.org/licenses/>.
#

DOCUMENTATION = '''
---
module: apt
short_description: Manages apt-packages
description:
  - Manages I(apt) packages (such as for Debian/Ubuntu).
version_added: "0.0.2"
options:
  pkg:
    description:
<<<<<<< HEAD
      - A package name or package specifier with version, like C(foo) or C(foo=1.0). Shell like wildcards (fnmatch) like apt* are also supported.
    required: true
=======
      - A package name or package specifier with version, like C(foo) or C(foo=1.0)
    required: false
>>>>>>> 067cc927
    default: null
  state:
    description:
      - Indicates the desired package state
    required: false
    default: present
    choices: [ "latest", "absent", "present" ]
  update_cache:
    description:
      - Run the equivalent of C(apt-get update) before the operation. Can be run as part of the package installation or as a separate step
    required: false
    default: "no"
    choices: [ "yes", "no" ]
  cache_valid_time:
    description:
      - If C(update_cache) is specified and the last run is less or equal than I(cache_valid_time) seconds ago, the C(update_cache) gets skipped.
    required: false
    default: "no"
  purge:
    description:
     - Will force purging of configuration files if the module state is set to I(absent).
    required: false
    default: "no"
    choices: [ "yes", "no" ]
  default_release:
    description:
      - Corresponds to the C(-t) option for I(apt) and sets pin priorities
    required: false
    default: null
  install_recommends:
    description:
      - Corresponds to the C(--no-install-recommends) option for I(apt), default behavior works as apt's default behavior, C(no) does not install recommended packages. Suggested packages are never installed.
    required: false
    default: "yes"
    choices: [ "yes", "no" ]
  force:
    description:
      - If C(yes), force installs/removes.
    required: false
    default: "no"
    choices: [ "yes", "no" ]
  upgrade:
    description:
      - 'If yes or safe, performs an aptitude safe-upgrade.'
      - 'If full, performs an aptitude full-upgrade.'
      - 'If dist, performs an apt-get dist-upgrade.'
      - 'Note: This does not upgrade a specific package, use state=latest for that.'
    version_added: "1.1"
    required: false
    default: "yes"
    choices: [ "yes", "safe", "full", "dist"]
requirements: [ python-apt, aptitude ]
author: Matthew Williams
notes:
   - Three of the upgrade modes (C(full), C(safe) and its alias C(yes)) require C(aptitude), otherwise
     C(apt-get) suffices.
'''

EXAMPLES = '''
# Update repositories cache and install "foo" package
- apt: pkg=foo update_cache=yes

# Remove "foo" package
- apt: pkg=foo state=absent

# Install the package "foo"
- apt: pkg=foo state=present

# Install the version '1.00' of package "foo"
- apt: pkg=foo=1.00 state=present

# Update the repository cache and update package "nginx" to latest version using default release squeeze-backport
- apt: pkg=nginx state=latest default_release=squeeze-backports update_cache=yes

# Install latest version of "openjdk-6-jdk" ignoring "install-reccomends"
- apt: pkg=openjdk-6-jdk state=latest install_recommends=no

# Update all packages to the latest version
- apt: upgrade=dist

# Run the equivalent of "apt-get update" as a separate step
- apt: update_cache=yes

# Only run "update_cache=yes" if the last one is more than more than 3600 seconds ago
- apt: update_cache=yes cache_valid_time=3600
'''


import traceback
# added to stave off future warnings about apt api
import warnings
warnings.filterwarnings('ignore', "apt API not stable yet", FutureWarning)

import os
import datetime
import fnmatch

# APT related constants
APT_ENVVARS = "DEBIAN_FRONTEND=noninteractive DEBIAN_PRIORITY=critical"
DPKG_OPTIONS = '-o "Dpkg::Options::=--force-confdef" -o "Dpkg::Options::=--force-confold"'
APT_GET_ZERO = "0 upgraded, 0 newly installed, 0 to remove and 0 not upgraded."
APTITUDE_ZERO = "0 packages upgraded, 0 newly installed, 0 to remove and 0 not upgraded."
APT_LISTS_PATH = "/var/lib/apt/lists"
APT_UPDATE_SUCCESS_STAMP_PATH = "/var/lib/apt/periodic/update-success-stamp"

def package_split(pkgspec):
    parts = pkgspec.split('=')
    if len(parts) > 1:
        return parts[0], parts[1]
    else:
        return parts[0], None

def package_status(m, pkgname, version, cache, state):
    try:
        pkg = cache[pkgname]
    except KeyError:
        if state == 'install':
            m.fail_json(msg="No package matching '%s' is available" % pkgname)
        else:
            return False, False, False
    try:
        has_files = len(pkg.installed_files) > 0
    except AttributeError:
        has_files = False  # older python-apt cannot be used to determine non-purged

    if version:
        try :
            return pkg.is_installed and fnmatch.fnmatch(pkg.installed.version, version), False, has_files
        except AttributeError:
            #assume older version of python-apt is installed
            return pkg.isInstalled and fnmatch.fnmatch(pkg.installedVersion, version), False, has_files
    else:
        try :
            return pkg.is_installed, pkg.is_upgradable, has_files
        except AttributeError:
            #assume older version of python-apt is installed
            return pkg.isInstalled, pkg.isUpgradable, has_files

def expand_pkgspec_from_fnmatches(m, pkgspec, cache):
    new_pkgspec = []
    for pkgname_or_fnmatch_pattern in pkgspec:
        # note that any of these chars is not allowed in a (debian) pkgname
        if [c for c in pkgname_or_fnmatch_pattern if c in "*?[]!"]:
            if "=" in pkgname_or_fnmatch_pattern:
                m.fail_json(msg="pkgname wildcard and version can not be mixed")
            # handle multiarch pkgnames, the idea is that "apt*" should 
            # only select native packages. But "apt*:i386" should still work
            if not ":" in pkgname_or_fnmatch_pattern:
                matches = fnmatch.filter(
                    [pkg.name for pkg in cache
                     if not ":" in pkg.name], pkgname_or_fnmatch_pattern)
            else:
                matches = fnmatch.filter(
                    [pkg.name for pkg in cache], pkgname_or_fnmatch_pattern)
            new_pkgspec.extend(matches)
        else:
            new_pkgspec.append(pkgname_or_fnmatch_pattern)
    return new_pkgspec

def install(m, pkgspec, cache, upgrade=False, default_release=None, install_recommends=True, force=False):
    packages = ""
    pkgspec = expand_pkgspec_from_fnmatches(m, pkgspec, cache)
    for package in pkgspec:
        name, version = package_split(package)
        installed, upgradable, has_files = package_status(m, name, version, cache, state='install')
        if not installed or (upgrade and upgradable):
            packages += "'%s' " % package

    if len(packages) != 0:
        if force:
            force_yes = '--force-yes'
        else:
            force_yes = ''

        if m.check_mode:
            check_arg = '--simulate'
        else:
            check_arg = ''

        cmd = "%s %s -y %s %s %s install %s" % (APT_ENVVARS, APT_GET_CMD, DPKG_OPTIONS, force_yes, check_arg, packages)

        if default_release:
            cmd += " -t '%s'" % (default_release,)
        if not install_recommends:
            cmd += " --no-install-recommends"

        rc, out, err = m.run_command(cmd)
        if rc:
            m.fail_json(msg="'apt-get install %s' failed: %s" % (packages, err))
        else:
            m.exit_json(changed=True)
    else:
        m.exit_json(changed=False)

def remove(m, pkgspec, cache, purge=False):
    packages = ""
    for package in pkgspec:
        name, version = package_split(package)
        installed, upgradable, has_files = package_status(m, name, version, cache, state='remove')
        if installed or (has_files and purge):
            packages += "'%s' " % package

    if len(packages) == 0:
        m.exit_json(changed=False)
    else:
        if purge:
            purge = '--purge'
        else:
            purge = ''
        cmd = "%s %s -q -y %s %s remove %s" % (APT_ENVVARS, APT_GET_CMD, DPKG_OPTIONS, purge, packages)

        if m.check_mode:
            m.exit_json(changed=True)

        rc, out, err = m.run_command(cmd)
        if rc:
            m.fail_json(msg="'apt-get remove %s' failed: %s" % (packages, err))
        m.exit_json(changed=True)

def upgrade(m, mode="yes", force=False):
    if m.check_mode:
        check_arg = '--simulate'
    else:
        check_arg = ''

    apt_cmd = None
    if mode == "dist":
        # apt-get dist-upgrade
        apt_cmd = APT_GET_CMD
        upgrade_command = "dist-upgrade"
    elif mode == "full": 
        # aptitude full-upgrade
        apt_cmd = APTITUDE_CMD
        upgrade_command = "full-upgrade"
    else:
        # aptitude safe-upgrade # mode=yes # default
        apt_cmd = APTITUDE_CMD
        upgrade_command = "safe-upgrade"

    if force:
        force_yes = '--force-yes'
    else:
        force_yes = ''

    apt_cmd_path = m.get_bin_path(apt_cmd, required=True)
    cmd = '%s %s -y %s %s %s %s' % (APT_ENVVARS, apt_cmd_path, DPKG_OPTIONS,
                                    force_yes, check_arg, upgrade_command)
    rc, out, err = m.run_command(cmd)
    if rc:
        m.fail_json(msg="'%s %s' failed: %s" % (apt_cmd, upgrade_command, err))
        m.fail_json(msg="'aptitude safe-upgrade' failed: %s" % err)
    if (apt_cmd == APT_GET_CMD and APT_GET_ZERO in out) or (apt_cmd == APTITUDE_CMD and APTITUDE_ZERO in out):
        m.exit_json(changed=False, msg=out)
    m.exit_json(changed=True, msg=out)

def main():
    module = AnsibleModule(
        argument_spec = dict(
            state = dict(default='installed', choices=['installed', 'latest', 'removed', 'absent', 'present']),
            update_cache = dict(aliases=['update-cache'], type='bool'),
            cache_valid_time = dict(type='int'),
            purge = dict(default='no', type='bool'),
            package = dict(default=None, aliases=['pkg', 'name']),
            default_release = dict(default=None, aliases=['default-release']),
            install_recommends = dict(default='yes', aliases=['install-recommends'], type='bool'),
            force = dict(default='no', type='bool'),
            upgrade = dict(choices=['yes', 'safe', 'full', 'dist'])
        ),
        mutually_exclusive = [['package', 'upgrade']],
        required_one_of = [['package', 'upgrade', 'update_cache']],
        supports_check_mode = True
    )

    try:
        import apt
        import apt_pkg
    except:
        module.fail_json(msg="Could not import python modules: apt, apt_pkg. Please install python-apt package.")

    global APTITUDE_CMD
    APTITUDE_CMD = module.get_bin_path("aptitude", False)
    global APT_GET_CMD
    APT_GET_CMD = module.get_bin_path("apt-get")

    p = module.params
    if not APTITUDE_CMD and p.get('upgrade', None) in [ 'full', 'safe', 'yes' ]:
        module.fail_json(msg="Could not find aptitude. Please ensure it is installed.")

    install_recommends = p['install_recommends']

    try:
        cache = apt.Cache()
        if p['default_release']:
            apt_pkg.config['APT::Default-Release'] = p['default_release']
            # reopen cache w/ modified config
            cache.open(progress=None)

        if p['update_cache']:
            # Default is: always update the cache
            cache_valid = False
            if p['cache_valid_time']:
                tdelta = datetime.timedelta(seconds=p['cache_valid_time'])
                try:
                    mtime = os.stat(APT_UPDATE_SUCCESS_STAMP_PATH).st_mtime
                except:
                    mtime = False
                if mtime is False:
                    # Looks like the update-success-stamp is not available
                    # Fallback: Checking the mtime of the lists
                    try:
                        mtime = os.stat(APT_LISTS_PATH).st_mtime
                    except:
                        mtime = False
                if mtime is False:
                    # No mtime could be read - looks like lists are not there
                    # We update the cache to be safe
                    cache_valid = False
                else:
                    mtimestamp = datetime.datetime.fromtimestamp(mtime)
                    if mtimestamp + tdelta >= datetime.datetime.now():
                        # dont update the cache
                        # the old cache is less than cache_valid_time seconds old - so still valid
                        cache_valid = True

            if cache_valid is not True:
                cache.update()
                cache.open(progress=None)
            if not p['package'] and not p['upgrade']:
                module.exit_json(changed=False)

        force_yes = p['force']

        if p['upgrade']:
            upgrade(module, p['upgrade'], force_yes)

        packages = p['package'].split(',')
        latest = p['state'] == 'latest'
        for package in packages:
            if package.count('=') > 1:
                module.fail_json(msg="invalid package spec: %s" % package)
            if latest and '=' in package:
                module.fail_json(msg='version number inconsistent with state=latest: %s' % package)

        if p['state'] == 'latest':
            install(module, packages, cache, upgrade=True,
                    default_release=p['default_release'],
                    install_recommends=install_recommends,
                    force=force_yes)
        elif p['state'] in [ 'installed', 'present' ]:
            install(module, packages, cache, default_release=p['default_release'],
                      install_recommends=install_recommends,force=force_yes)
        elif p['state'] in [ 'removed', 'absent' ]:
            remove(module, packages, cache, p['purge'])

    except apt.cache.LockFailedException:
        module.fail_json(msg="Failed to lock apt for exclusive operation")

# this is magic, see lib/ansible/module_common.py
#<<INCLUDE_ANSIBLE_MODULE_COMMON>>

main()<|MERGE_RESOLUTION|>--- conflicted
+++ resolved
@@ -29,13 +29,8 @@
 options:
   pkg:
     description:
-<<<<<<< HEAD
       - A package name or package specifier with version, like C(foo) or C(foo=1.0). Shell like wildcards (fnmatch) like apt* are also supported.
-    required: true
-=======
-      - A package name or package specifier with version, like C(foo) or C(foo=1.0)
-    required: false
->>>>>>> 067cc927
+    required: false
     default: null
   state:
     description:

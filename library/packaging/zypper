--- conflicted
+++ resolved
@@ -243,12 +243,6 @@
 
     module.exit_json(**result)
 
-<<<<<<< HEAD
 # import module snippets
 from ansible.module_utils.basic import *
 main()
-=======
-# this is magic, see lib/ansible/module_common.py
-#<<INCLUDE_ANSIBLE_MODULE_COMMON>>
-main()
->>>>>>> 0725dc4a

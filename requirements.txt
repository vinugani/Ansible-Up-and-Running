--- conflicted
+++ resolved
@@ -6,11 +6,6 @@
 jinja2
 PyYAML
 paramiko
-<<<<<<< HEAD
 cryptography
 setuptools
-=======
-pycrypto >= 2.6
-setuptools
-pytest-xdist
->>>>>>> cb017aad
+pytest-xdist
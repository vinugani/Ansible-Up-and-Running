--- conflicted
+++ resolved
@@ -7,7 +7,7 @@
     limit_to: "*"
     debug: false
 
-<<<<<<< HEAD
+
 # Run the tests within blocks allows the the next module to be tested if the previous one fails.
 # This is done to allow https://github.com/ansible/dci-partner-ansible/ to run the full set of tests.
 
@@ -85,23 +85,15 @@
       rescue:
         - set_fact: test_failed=true
 
+    - block:
+      - include_role:
+          name: junos_logging
+        when: "limit_to in ['*', 'junos_logging']"
+      rescue:
+        - set_fact: test_failed=true
 
 ###########
     - name: Has any previous test failed?
       fail:
         msg: "One or more tests failed, check log for details"
-      when: test_failed
-=======
-  roles:
-    - { role: junos_command, when: "limit_to in ['*', 'junos_command']" }
-    - { role: junos_config, when: "limit_to in ['*', 'junos_config']" }
-    - { role: junos_facts, when: "limit_to in ['*', 'junos_facts']" }
-    - { role: junos_netconf, when: "limit_to in ['*', 'junos_netconf']" }
-    - { role: junos_rpc, when: "limit_to in ['*', 'junos_rpc']" }
-    - { role: junos_template, when: "limit_to in ['*', 'junos_template']" }
-    - { role: junos_vlan, when: "limit_to in ['*', 'junos_vlan']" }
-    - { role: junos_interface, when: "limit_to in ['*', 'junos_interface']" }
-    - { role: junos_banner, when: "limit_to in ['*', 'junos_banner']" }
-    - { role: junos_system, when: "limit_to in ['*', 'junos_system']" }
-    - { role: junos_logging, when: "limit_to in ['*', 'junos_logging']" }
->>>>>>> c1ac5514
+      when: test_failed
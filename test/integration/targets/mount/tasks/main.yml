--- conflicted
+++ resolved
@@ -275,9 +275,7 @@
       - "optional_fields_update['changed']"
       - "' 0 0' in optional_fields_content.stdout"
       - "1 == optional_fields_content.stdout_lines | length"
-<<<<<<< HEAD
-  when: ansible_system in ('Linux')
-
+  when: ansible_system in ('Linux')
 
 - name: Block to test remounted option
   block:
@@ -340,7 +338,4 @@
       loop:
         - /tmp/myfs.img
         - /tmp/myfs
-      when: ansible_system in ('Linux')
-=======
-  when: ansible_system in ('Linux')
->>>>>>> 05fcb850
+      when: ansible_system in ('Linux')
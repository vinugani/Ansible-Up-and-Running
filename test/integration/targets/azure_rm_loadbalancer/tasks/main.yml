<<<<<<< HEAD
- name: create public ip - xxx
=======
- name: Prepare random number
  set_fact:
    pipaname: "pipa{{ resource_group | hash('md5') | truncate(7, True, '') }}{{ 1000 | random }}"
    pipbname: "pipb{{ resource_group | hash('md5') | truncate(7, True, '') }}{{ 1000 | random }}"
    lbname: "lb{{ resource_group | hash('md5') | truncate(7, True, '') }}{{ 1000 | random }}"
    lbvnname: "lbvn{{ resource_group | hash('md5') | truncate(7, True, '') }}{{ 1000 | random }}"
  run_once: yes

- name: create public ip
>>>>>>> 8544bc5b
  azure_rm_publicipaddress:
    name: "{{ pipbname }}"
    sku: Standard
    allocation_method: Static
    resource_group: '{{ resource_group }}'

- name: create public ip
  azure_rm_publicipaddress:
    name: "{{ pipaname }}"
    resource_group: '{{ resource_group }}'

- name: clear load balancer
  azure_rm_loadbalancer:
    resource_group: '{{ resource_group }}'
    name: "{{ lbname }}"
    state: absent

- name: create load balancer
  azure_rm_loadbalancer:
    resource_group: '{{ resource_group }}'
    name: "{{ lbname }}"
    public_ip: "{{ pipaname }}"
  register: output

- name: assert load balancer created
  assert:
    that: output.changed

- name: delete load balancer
  azure_rm_loadbalancer:
    resource_group: '{{ resource_group }}'
    name: "{{ lbname }}"
    state: absent
  register: output

- name: assert load balancer deleted
  assert:
    that: output.changed

- name: delete load balancer (idempotent)
  azure_rm_loadbalancer:
    resource_group: '{{ resource_group }}'
    name: "{{ lbname }}"
    state: absent
  register: output

- name: assert load balancer deleted (idempotent)
  assert:
    that: not output.changed

- name: create another load balancer with more options
  azure_rm_loadbalancer:
    resource_group: '{{ resource_group }}'
    name: "{{ lbname }}"
    sku: Standard
    public_ip_address: "{{ pipbname }}"
    probe_protocol: Tcp
    probe_port: 80
    probe_interval: 10
    probe_fail_count: 3
    protocol: Tcp
    load_distribution: Default
    frontend_port: 80
    backend_port: 8080
    idle_timeout: 4
    natpool_frontend_port_start: 30
    natpool_frontend_port_end: 40
    natpool_backend_port: 80
    natpool_protocol: Tcp
  register: output

- name: assert complex load balancer created
  assert:
    that:
    - output.changed
    - output.state.sku == 'Standard'

- name: delete load balancer
  azure_rm_loadbalancer:
    resource_group: '{{ resource_group }}'
    name: "{{ lbname }}"
    state: absent

- name: create load balancer with multiple parameters
  azure_rm_loadbalancer:
    resource_group: '{{ resource_group }}'
    name: "{{ lbname }}"
    frontend_ip_configurations:
      - name: frontendipconf0
        public_ip_address: "{{ pipaname }}"
    backend_address_pools:
      - name: backendaddrpool0
    probes:
      - name: prob0
        port: 80
    inbound_nat_pools:
      - name: inboundnatpool0
        frontend_ip_configuration_name: frontendipconf0
        protocol: Tcp
        frontend_port_range_start: 80
        frontend_port_range_end: 81
        backend_port: 8080
    load_balancing_rules:
      - name: lbrbalancingrule0
        frontend_ip_configuration: frontendipconf0
        backend_address_pool: backendaddrpool0
        frontend_port: 80
        backend_port: 80
        probe: prob0
  register: output

- name: assert complex load balancer created
  assert:
    that: output.changed

- name: delete load balancer
  azure_rm_loadbalancer:
    resource_group: '{{ resource_group }}'
    name: "{{ lbname }}"
    state: absent

- name: Create virtual network
  azure_rm_virtualnetwork:
      resource_group: "{{ resource_group }}"
      name: "{{ lbvnname }}"
      address_prefixes: "10.10.0.0/16"

- name: Add subnet
  azure_rm_subnet:
      resource_group: "{{ resource_group }}"
      name: "lb{{ resource_group | hash('md5') | truncate(7, True, '') }}{{ 1000 | random }}sb"
      address_prefix: "10.10.0.0/24"
      virtual_network: "{{ lbvnname }}"
  register: subnet

- name: create internal loadbalancer
  azure_rm_loadbalancer:
    resource_group: '{{ resource_group }}'
    name: "{{ lbname }}"
    frontend_ip_configurations:
      - name: frontendipconf0
        private_ip_address: 10.10.0.10
        private_ip_allocation_method: Static
        subnet: "{{ subnet.state.id }}"
    backend_address_pools:
      - name: backendaddrpool0
    probes:
      - name: prob0
        port: 80
    inbound_nat_pools:
      - name: inboundnatpool0
        frontend_ip_configuration_name: frontendipconf0
        protocol: Tcp
        frontend_port_range_start: 80
        frontend_port_range_end: 81
        backend_port: 8080
    load_balancing_rules:
      - name: lbrbalancingrule0
        frontend_ip_configuration: frontendipconf0
        backend_address_pool: backendaddrpool0
        frontend_port: 80
        backend_port: 80
        probe: prob0
  register: output

- name: assert complex load balancer created
  assert:
    that: output.changed

- name: delete load balancer
  azure_rm_loadbalancer:
    resource_group: '{{ resource_group }}'
    name: "{{ lbname }}"
    state: absent

- name: cleanup public ip
  azure_rm_publicipaddress:
    name: "{{ item }}"
    resource_group: '{{ resource_group }}'
    state: absent
  with_items:
  - "{{ pipaname }}"
  - "{{ pipbname }}"

- name: cleanup subnet
  azure_rm_subnet:
      resource_group: "{{ resource_group }}"
      name: "lb{{ resource_group | hash('md5') | truncate(7, True, '') }}{{ 1000 | random }}sb"
      virtual_network: "{{ lbvnname }}"
      state: absent

- name: cleanup virtual network
  azure_rm_virtualnetwork:
      resource_group: "{{ resource_group }}"
      name: "{{ lbvnname }}"
      state: absent<|MERGE_RESOLUTION|>--- conflicted
+++ resolved
@@ -1,6 +1,3 @@
-<<<<<<< HEAD
-- name: create public ip - xxx
-=======
 - name: Prepare random number
   set_fact:
     pipaname: "pipa{{ resource_group | hash('md5') | truncate(7, True, '') }}{{ 1000 | random }}"
@@ -10,7 +7,6 @@
   run_once: yes
 
 - name: create public ip
->>>>>>> 8544bc5b
   azure_rm_publicipaddress:
     name: "{{ pipbname }}"
     sku: Standard

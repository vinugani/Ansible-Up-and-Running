--- conflicted
+++ resolved
@@ -762,13 +762,11 @@
     that:
       - "result.stdout_lines[-1] == '(0 rows)'"
 
-<<<<<<< HEAD
 # postgresql_table module tests
 - include: postgresql_table.yml
-=======
+
 # Verify different session_role scenarios
 - include: session_role.yml
->>>>>>> a6ecbe7a
 
 # dump/restore tests per format
 # ============================================================
